--- conflicted
+++ resolved
@@ -190,16 +190,6 @@
       });
 
       describe('radiusScale method', function () {
-<<<<<<< HEAD
-        it('should return a number', function () {
-          vis.handler.charts.forEach(function (chart) {
-            var count = Math.random() * 50;
-            var max = 50;
-            var pct = count / max;
-            var maxRadius = chart.geohashMinDistance(feature);
-            var scaledRadius = Math.pow(pct, 0.6) * maxRadius;
-            expect(chart.radiusScale(count, max, feature)).to.be(scaledRadius);
-=======
         var countdata = [0, 10, 20, 30, 40, 50, 60];
         var max = 60;
         var zoom = _.random(1, 18);
@@ -235,7 +225,6 @@
               expect(test).to.be.above(prev);
               prev = chart.radiusScale(count, max, zoom, precision);
             });
->>>>>>> f0414d55
           });
         });
       });
