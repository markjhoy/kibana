--- conflicted
+++ resolved
@@ -11,11 +11,7 @@
 import styled from 'styled-components';
 
 import { Conversation } from '../../..';
-<<<<<<< HEAD
-import type { PromptContext } from '../prompt_context/types';
-=======
 import type { PromptContext, SelectedPromptContext } from '../prompt_context/types';
->>>>>>> 53dec844
 import { SystemPrompt } from './system_prompt';
 
 import * as i18n from './translations';
@@ -26,15 +22,10 @@
   isNewConversation: boolean;
   promptContexts: Record<string, PromptContext>;
   promptTextPreview: string;
-<<<<<<< HEAD
-  selectedPromptContextIds: string[];
-  setSelectedPromptContextIds: React.Dispatch<React.SetStateAction<string[]>>;
-=======
   selectedPromptContexts: Record<string, SelectedPromptContext>;
   setSelectedPromptContexts: React.Dispatch<
     React.SetStateAction<Record<string, SelectedPromptContext>>
   >;
->>>>>>> 53dec844
 }
 
 const PreviewText = styled(EuiText)`
@@ -46,13 +37,8 @@
   isNewConversation,
   promptContexts,
   promptTextPreview,
-<<<<<<< HEAD
-  selectedPromptContextIds,
-  setSelectedPromptContextIds,
-=======
   selectedPromptContexts,
   setSelectedPromptContexts,
->>>>>>> 53dec844
 }) => {
   const commentBody = useMemo(
     () => (
@@ -76,13 +62,8 @@
       isNewConversation,
       promptContexts,
       promptTextPreview,
-<<<<<<< HEAD
-      selectedPromptContextIds,
-      setSelectedPromptContextIds,
-=======
       selectedPromptContexts,
       setSelectedPromptContexts,
->>>>>>> 53dec844
     ]
   );
 
