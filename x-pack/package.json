--- conflicted
+++ resolved
@@ -233,11 +233,8 @@
     "moment-timezone": "^0.5.14",
     "monaco-editor": "^0.14.3",
     "ngreact": "^0.5.1",
-<<<<<<< HEAD
     "nodegit": "git+https://github.com/elastic/nodegit.git#v0.24.0-alpha.6",
     "nodemailer": "^4.6.4",
-=======
->>>>>>> 1861be71
     "node-fetch": "^2.1.2",
     "nodemailer": "^4.6.4",
     "object-path-immutable": "^0.5.3",
@@ -291,12 +288,8 @@
     "socket.io": "^2.1.1",
     "socket.io-client": "^2.1.1",
     "squel": "^5.12.2",
-<<<<<<< HEAD
     "stats-lite": "^2.2.0",
-    "style-it": "^1.6.12",
-=======
     "style-it": "2.1.2",
->>>>>>> 1861be71
     "styled-components": "3.3.3",
     "tar-fs": "1.13.0",
     "tinycolor2": "1.3.0",
