--- conflicted
+++ resolved
@@ -150,13 +150,10 @@
 
 export interface CnvmDashboardData {
   cnvmStatistics: CnvmStatistics;
-<<<<<<< HEAD
   vulnTrends: VulnScoreTrend[];
-=======
   topVulnerableResources: VulnerableResourceStat[];
   topPatchableVulnerabilities: PatchableVulnerabilityStat[];
   topVulnerabilities: VulnerabilityStat[];
->>>>>>> 9ea864cc
 }
 
 export type VulnSeverity = 'LOW' | 'MEDIUM' | 'HIGH' | 'CRITICAL' | 'UNKNOWN';
