/*
 * Copyright Elasticsearch B.V. and/or licensed to Elasticsearch B.V. under one
 * or more contributor license agreements. Licensed under the Elastic License
 * 2.0; you may not use this file except in compliance with the Elastic License
 * 2.0.
 */
import React, { useState, useMemo } from 'react';
import { UnifiedDataTableSettings, useColumns } from '@kbn/unified-data-table';
import { UnifiedDataTable, DataLoadingState } from '@kbn/unified-data-table';
import { CellActionsProvider } from '@kbn/cell-actions';
import { HttpSetup } from '@kbn/core-http-browser';
import { SHOW_MULTIFIELDS, SORT_DEFAULT_ORDER_SETTING } from '@kbn/discover-utils';
import { DataTableRecord } from '@kbn/discover-utils/types';
import {
  EuiDataGridCellValueElementProps,
  EuiDataGridControlColumn,
  EuiDataGridStyle,
  EuiProgress,
} from '@elastic/eui';
import { AddFieldFilterHandler } from '@kbn/unified-field-list';
import { generateFilters } from '@kbn/data-plugin/public';
import { DocViewFilterFn } from '@kbn/unified-doc-viewer/types';
import useLocalStorage from 'react-use/lib/useLocalStorage';
import { useKibana } from '../../common/hooks/use_kibana';
import { CloudPostureDataTableResult } from '../../common/hooks/use_cloud_posture_data_table';
import { EmptyState } from '../empty_state';
import { MAX_FINDINGS_TO_LOAD } from '../../common/constants';
import { useStyles } from './use_styles';
import { AdditionalControls } from './additional_controls';
import { useDataViewContext } from '../../common/contexts/data_view_context';
import { TakeAction } from '../take_action';

import { RuleResponse } from '../../common/types';
export interface CloudSecurityDefaultColumn {
  id: string;
  width?: number;
}

const gridStyle: EuiDataGridStyle = {
  border: 'horizontal',
  cellPadding: 'l',
  stripes: false,
  header: 'underline',
};

const useNewFieldsApi = true;

// Hide Checkbox, enable open details Flyout
const controlColumnIds = ['openDetails'];

export interface CloudSecurityDataTableProps {
  isLoading: boolean;
  defaultColumns: CloudSecurityDefaultColumn[];
  rows: DataTableRecord[];
  total: number;
  /**
   * This is the component that will be rendered in the flyout when a row is expanded.
   * This component will receive the row data and a function to close the flyout.
   */
  flyoutComponent: (hit: DataTableRecord, onCloseFlyout: () => void) => JSX.Element;
  /**
   * This is the object that contains all the data and functions from the useCloudPostureDataTable hook.
   * This is also used to manage the table state from the parent component.
   */
  cloudPostureDataTable: CloudPostureDataTableResult;
  title: string;
  /**
   * This is a function that returns a map of column ids to custom cell renderers.
   * This is useful for rendering custom components for cells in the table.
   */
  customCellRenderer?: (rows: DataTableRecord[]) => {
    [key: string]: (props: EuiDataGridCellValueElementProps) => JSX.Element;
  };
  /**
   * Function to load more rows once the max number of rows has been reached.
   */
  loadMore: () => void;
  'data-test-subj'?: string;
  /**
   * This is the component that will be rendered in the group selector.
   * This component will receive the current group and a function to change the group.
   */
  groupSelectorComponent?: JSX.Element;
  /**
   * Height override for the data grid.
   */
  height?: number | string;
<<<<<<< HEAD

  /**
   * This function will be used in the control column to create a rule for a specific finding.
   */
  createRuleFn?: (rowIndex: number) => ((http: HttpSetup) => Promise<RuleResponse>) | undefined;
=======
  /**
   * Specify if distribution bar is shown on data table, used to calculate height of data table in virtualized mode
   */
  hasDistributionBar?: boolean;
>>>>>>> 60f5ebee
}

export const CloudSecurityDataTable = ({
  isLoading,
  defaultColumns,
  rows,
  total,
  flyoutComponent,
  cloudPostureDataTable,
  loadMore,
  title,
  customCellRenderer,
  groupSelectorComponent,
  height,
<<<<<<< HEAD
  createRuleFn,
=======
  hasDistributionBar = true,
>>>>>>> 60f5ebee
  ...rest
}: CloudSecurityDataTableProps) => {
  const {
    columnsLocalStorageKey,
    pageSize,
    onChangeItemsPerPage,
    setUrlQuery,
    onSort,
    onResetFilters,
    filters,
    sort,
  } = cloudPostureDataTable;

  const [columns, setColumns] = useLocalStorage(
    columnsLocalStorageKey,
    defaultColumns.map((c) => c.id)
  );
  const [settings, setSettings] = useLocalStorage<UnifiedDataTableSettings>(
    `${columnsLocalStorageKey}:settings`,
    {
      columns: defaultColumns.reduce((prev, curr) => {
        const columnDefaultSettings = curr.width ? { width: curr.width } : {};
        const newColumn = { [curr.id]: columnDefaultSettings };
        return { ...prev, ...newColumn };
      }, {} as UnifiedDataTableSettings['columns']),
    }
  );

  const { dataView, dataViewIsRefetching, dataViewRefetch } = useDataViewContext();

  const [expandedDoc, setExpandedDoc] = useState<DataTableRecord | undefined>(undefined);

  const renderDocumentView = (hit: DataTableRecord) =>
    flyoutComponent(hit, () => setExpandedDoc(undefined));

  // services needed for unified-data-table package
  const {
    uiSettings,
    uiActions,
    dataViews,
    data,
    application,
    theme,
    fieldFormats,
    toastNotifications,
    storage,
    dataViewFieldEditor,
  } = useKibana().services;

  const styles = useStyles();

  const { capabilities } = application;
  const { filterManager } = data.query;

  const services = {
    theme,
    fieldFormats,
    uiSettings,
    toastNotifications,
    storage,
    data,
    dataViewFieldEditor,
  };

  const {
    columns: currentColumns,
    onSetColumns,
    onAddColumn,
    onRemoveColumn,
  } = useColumns({
    capabilities,
    defaultOrder: uiSettings.get(SORT_DEFAULT_ORDER_SETTING),
    dataView,
    dataViews,
    setAppState: (props) => setColumns(props.columns),
    useNewFieldsApi,
    columns,
    sort,
  });

  /**
   * This object is used to determine if the table rendering will be virtualized and the virtualization wrapper height.
   * mode should be passed as a key to the UnifiedDataTable component to force a re-render when the mode changes.
   */
  const computeDataTableRendering = useMemo(() => {
    // Enable virtualization mode when the table is set to a large page size.
    const isVirtualizationEnabled = pageSize >= 100;

    const getWrapperHeight = () => {
      if (height) return height;

      // If virtualization is not needed the table will render unconstrained.
      if (!isVirtualizationEnabled) return 'auto';

      const baseHeight = 362; // height of Kibana Header + Findings page header and search bar
      const filterBarHeight = filters?.length > 0 ? 40 : 0;
      const distributionBarHeight = hasDistributionBar ? 52 : 0;
      return `calc(100vh - ${baseHeight}px - ${filterBarHeight}px - ${distributionBarHeight}px)`;
    };

    return {
      wrapperHeight: getWrapperHeight(),
      mode: isVirtualizationEnabled ? 'virtualized' : 'standard',
    };
  }, [pageSize, height, filters?.length, hasDistributionBar]);

  const onAddFilter: AddFieldFilterHandler | undefined = useMemo(
    () =>
      filterManager && dataView
        ? (clickedField, values, operation) => {
            const newFilters = generateFilters(
              filterManager,
              clickedField,
              values,
              operation,
              dataView
            );
            filterManager.addFilters(newFilters);
            setUrlQuery({
              filters: filterManager.getFilters(),
            });
          }
        : undefined,
    [dataView, filterManager, setUrlQuery]
  );

  const onResize = (colSettings: { columnId: string; width: number }) => {
    const grid = settings || {};
    const newColumns = { ...(grid.columns || {}) };
    newColumns[colSettings.columnId] = {
      width: Math.round(colSettings.width),
    };
    const newGrid = { ...grid, columns: newColumns };
    setSettings(newGrid);
  };

  const externalCustomRenderers = useMemo(() => {
    if (!customCellRenderer) {
      return undefined;
    }
    return customCellRenderer(rows);
  }, [customCellRenderer, rows]);

  const onResetColumns = () => {
    setColumns(defaultColumns.map((c) => c.id));
  };

  if (!isLoading && !rows.length) {
    return <EmptyState onResetFilters={onResetFilters} />;
  }

  const externalAdditionalControls = (
    <AdditionalControls
      total={total}
      dataView={dataView}
      title={title}
      columns={currentColumns}
      onAddColumn={onAddColumn}
      onRemoveColumn={onRemoveColumn}
      groupSelectorComponent={groupSelectorComponent}
      onResetColumns={onResetColumns}
    />
  );

<<<<<<< HEAD
  const externalControlColumns: EuiDataGridControlColumn[] | undefined = createRuleFn
    ? [
        {
          id: 'select',
          width: 20,
          headerCellRender: () => null,
          rowCellRender: ({ rowIndex }) =>
            createRuleFn && (
              <TakeAction isDataGridControlColumn createRuleFn={createRuleFn(rowIndex)} />
            ),
        },
      ]
    : undefined;

  const dataTableStyle = {
    // Change the height of the grid to fit the page
    // If there are filters, leave space for the filter bar
    // Todo: Replace this component with EuiAutoSizer
    height: height ?? `calc(100vh - ${filters?.length > 0 ? 454 : 414}px)`,
  };

=======
>>>>>>> 60f5ebee
  const rowHeightState = 0;

  const loadingStyle = {
    opacity: isLoading ? 1 : 0,
  };

  const loadingState =
    isLoading || dataViewIsRefetching ? DataLoadingState.loading : DataLoadingState.loaded;

  return (
    <CellActionsProvider getTriggerCompatibleActions={uiActions.getTriggerCompatibleActions}>
      <div
        data-test-subj={rest['data-test-subj']}
        className={styles.gridContainer}
        style={{
          height: computeDataTableRendering.wrapperHeight,
        }}
      >
        <EuiProgress size="xs" color="accent" style={loadingStyle} />
        <UnifiedDataTable
          key={computeDataTableRendering.mode}
          className={styles.gridStyle}
          ariaLabelledBy={title}
          columns={currentColumns}
          expandedDoc={expandedDoc}
          dataView={dataView}
          loadingState={loadingState}
          onFilter={onAddFilter as DocViewFilterFn}
          onResize={onResize}
          onSetColumns={onSetColumns}
          onSort={onSort}
          rows={rows}
          sampleSizeState={MAX_FINDINGS_TO_LOAD}
          setExpandedDoc={setExpandedDoc}
          renderDocumentView={renderDocumentView}
          sort={sort}
          rowsPerPageState={pageSize}
          totalHits={total}
          services={services}
          useNewFieldsApi
          onUpdateRowsPerPage={onChangeItemsPerPage}
          rowHeightState={rowHeightState}
          showMultiFields={uiSettings.get(SHOW_MULTIFIELDS)}
          showTimeCol={false}
          settings={settings}
          onFetchMoreRecords={loadMore}
          externalControlColumns={externalControlColumns}
          externalCustomRenderers={externalCustomRenderers}
          externalAdditionalControls={externalAdditionalControls}
          gridStyleOverride={gridStyle}
          rowLineHeightOverride="24px"
          controlColumnIds={controlColumnIds}
          onFieldEdited={dataViewRefetch}
        />
      </div>
    </CellActionsProvider>
  );
};<|MERGE_RESOLUTION|>--- conflicted
+++ resolved
@@ -85,18 +85,15 @@
    * Height override for the data grid.
    */
   height?: number | string;
-<<<<<<< HEAD
 
   /**
    * This function will be used in the control column to create a rule for a specific finding.
    */
   createRuleFn?: (rowIndex: number) => ((http: HttpSetup) => Promise<RuleResponse>) | undefined;
-=======
   /**
    * Specify if distribution bar is shown on data table, used to calculate height of data table in virtualized mode
    */
   hasDistributionBar?: boolean;
->>>>>>> 60f5ebee
 }
 
 export const CloudSecurityDataTable = ({
@@ -111,11 +108,8 @@
   customCellRenderer,
   groupSelectorComponent,
   height,
-<<<<<<< HEAD
   createRuleFn,
-=======
   hasDistributionBar = true,
->>>>>>> 60f5ebee
   ...rest
 }: CloudSecurityDataTableProps) => {
   const {
@@ -280,7 +274,6 @@
     />
   );
 
-<<<<<<< HEAD
   const externalControlColumns: EuiDataGridControlColumn[] | undefined = createRuleFn
     ? [
         {
@@ -295,15 +288,6 @@
       ]
     : undefined;
 
-  const dataTableStyle = {
-    // Change the height of the grid to fit the page
-    // If there are filters, leave space for the filter bar
-    // Todo: Replace this component with EuiAutoSizer
-    height: height ?? `calc(100vh - ${filters?.length > 0 ? 454 : 414}px)`,
-  };
-
-=======
->>>>>>> 60f5ebee
   const rowHeightState = 0;
 
   const loadingStyle = {
