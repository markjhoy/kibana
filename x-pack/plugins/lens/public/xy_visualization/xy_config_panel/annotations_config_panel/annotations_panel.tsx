--- conflicted
+++ resolved
@@ -28,12 +28,8 @@
   RangeEventAnnotationConfig,
 } from '@kbn/event-annotation-plugin/common/types';
 import { pick } from 'lodash';
-<<<<<<< HEAD
 import { Query, search } from '@kbn/data-plugin/public';
-=======
 import type { DatatableUtilitiesService } from '@kbn/data-plugin/common';
-import { search } from '@kbn/data-plugin/public';
->>>>>>> 3d5a1a78
 import {
   defaultAnnotationColor,
   defaultAnnotationRangeColor,
@@ -251,21 +247,11 @@
           <ConfigPanelManualAnnotation
             annotation={currentAnnotation}
             onChange={setAnnotations}
+            datatableUtilities={props.datatableUtilities}
             frame={frame}
             state={state}
           />
         )}
-<<<<<<< HEAD
-=======
-
-        <ConfigPanelApplyAsRangeSwitch
-          annotation={currentAnnotation}
-          datatableUtilities={props.datatableUtilities}
-          onChange={setAnnotations}
-          frame={frame}
-          state={state}
-        />
->>>>>>> 3d5a1a78
       </DimensionEditorSection>
       <DimensionEditorSection
         title={i18n.translate('xpack.lens.xyChart.appearance', {
@@ -444,9 +430,11 @@
   frame,
   state,
   onChange,
+  datatableUtilities,
 }: {
   annotation?: ManualEventAnnotationType | undefined;
   onChange: (annotations: Partial<ManualEventAnnotationType | undefined> | undefined) => void;
+  datatableUtilities: DatatableUtilitiesService;
   frame: FramePublicAPI;
   state: XYState;
 }) => {
@@ -541,6 +529,7 @@
       <ConfigPanelApplyAsRangeSwitch
         annotation={annotation}
         onChange={onChange}
+        datatableUtilities={datatableUtilities}
         frame={frame}
         state={state}
       />
@@ -555,14 +544,9 @@
   frame,
   state,
 }: {
-<<<<<<< HEAD
   annotation?: ManualEventAnnotationType;
+  datatableUtilities: DatatableUtilitiesService;
   onChange: (annotations: Partial<ManualEventAnnotationType> | undefined) => void;
-=======
-  annotation?: EventAnnotationConfig;
-  datatableUtilities: DatatableUtilitiesService;
-  onChange: (annotations: Partial<EventAnnotationConfig> | undefined) => void;
->>>>>>> 3d5a1a78
   frame: FramePublicAPI;
   state: XYState;
 }) => {
