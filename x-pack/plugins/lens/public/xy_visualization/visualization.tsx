--- conflicted
+++ resolved
@@ -11,7 +11,6 @@
 import { FormattedMessage, I18nProvider } from '@kbn/i18n-react';
 import { i18n } from '@kbn/i18n';
 import type { PaletteRegistry } from '@kbn/coloring';
-import type { DatatableUtilitiesService } from '@kbn/data-plugin/common';
 import { FieldFormatsStart } from '@kbn/field-formats-plugin/public';
 import { CoreStart, ThemeServiceStart } from '@kbn/core/public';
 import { EventAnnotationServiceType } from '@kbn/event-annotation-plugin/public';
@@ -75,26 +74,18 @@
 import { defaultAnnotationLabel } from './annotations/helpers';
 
 export const getXyVisualization = ({
-<<<<<<< HEAD
   core,
   storage,
   data,
-=======
-  datatableUtilities,
->>>>>>> 3d5a1a78
   paletteService,
   fieldFormats,
   useLegacyTimeAxis,
   kibanaTheme,
   eventAnnotationService,
 }: {
-<<<<<<< HEAD
   core: CoreStart;
   storage: IStorageWrapper;
   data: DataPublicPluginStart;
-=======
-  datatableUtilities: DatatableUtilitiesService;
->>>>>>> 3d5a1a78
   paletteService: PaletteRegistry;
   eventAnnotationService: EventAnnotationServiceType;
   fieldFormats: FieldFormatsStart;
@@ -513,7 +504,7 @@
   renderDimensionEditor(domElement, props) {
     const allProps = {
       ...props,
-      datatableUtilities,
+      datatableUtilities: data.datatableUtilities,
       formatFactory: fieldFormats.deserialize,
       paletteService,
     };
