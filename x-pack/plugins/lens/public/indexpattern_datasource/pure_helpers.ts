--- conflicted
+++ resolved
@@ -6,20 +6,8 @@
  */
 
 import { keyBy } from 'lodash';
-<<<<<<< HEAD
-import type { IndexPatternField } from '../editor_frame_service/types';
-=======
-import { IndexPatternField, IndexPatternPrivateState } from './types';
+import { IndexPatternField } from '../types';
 import { documentField } from './document_field';
-
-export function fieldExists(
-  existingFields: IndexPatternPrivateState['existingFields'],
-  indexPatternTitle: string,
-  fieldName: string
-) {
-  return existingFields[indexPatternTitle] && existingFields[indexPatternTitle][fieldName];
-}
->>>>>>> 4ad72fc8
 
 export function getFieldByNameFactory(
   newFields: IndexPatternField[],
