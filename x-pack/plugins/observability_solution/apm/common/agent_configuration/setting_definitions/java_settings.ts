/*
 * Copyright Elasticsearch B.V. and/or licensed to Elasticsearch B.V. under one
 * or more contributor license agreements. Licensed under the Elastic License
 * 2.0; you may not use this file except in compliance with the Elastic License
 * 2.0.
 */

import { i18n } from '@kbn/i18n';
import { RawSettingDefinition } from './types';

export const javaSettings: RawSettingDefinition[] = [
  {
    key: 'application_packages',
    type: 'text',
    defaultValue: '',
    label: i18n.translate('xpack.apm.agentConfig.applicationPackages.label', {
      defaultMessage: 'Application packages',
    }),
    description: i18n.translate('xpack.apm.agentConfig.applicationPackages.description', {
      defaultMessage:
        'Used to determine whether a stack trace frame is an in-app frame or a library frame. ' +
        'This allows the APM app to collapse the stack frames of library code, and highlight the stack frames that originate from your application. ' +
        'Multiple root packages can be set as a comma-separated list; there’s no need to configure sub-packages. ' +
        'Because this setting helps determine which classes to scan on startup, setting this option can also improve startup time.\n' +
        '\n' +
        'You must set this option in order to use the API annotations `@CaptureTransaction` and `@CaptureSpan`.',
    }),
    includeAgents: ['java'],
  },

  // ENABLE_LOG_CORRELATION
  {
    key: 'enable_log_correlation',
    type: 'boolean',
    defaultValue: 'false',
    label: i18n.translate('xpack.apm.agentConfig.enableLogCorrelation.label', {
      defaultMessage: 'Enable log correlation',
    }),
    description: i18n.translate('xpack.apm.agentConfig.enableLogCorrelation.description', {
      defaultMessage:
        "A boolean specifying if the agent should integrate into SLF4J's MDC to enable trace-log correlation. If set to `true`, the agent will set the `trace.id` and `transaction.id` for the currently active spans and transactions to the MDC. Since Java agent version 1.16.0, the agent also adds `error.id` of captured error to the MDC just before the error message is logged. NOTE: While it's allowed to enable this setting at runtime, you can't disable it without a restart.",
    }),
    includeAgents: ['java'],
  },

  /*
   * Circuit-Breaker
   **/
  {
    key: 'circuit_breaker_enabled',
    label: i18n.translate('xpack.apm.agentConfig.circuitBreakerEnabled.label', {
      defaultMessage: 'Cirtcuit breaker enabled',
    }),
    type: 'boolean',
    category: 'Circuit-Breaker',
    defaultValue: 'false',
    description: i18n.translate('xpack.apm.agentConfig.circuitBreakerEnabled.description', {
      defaultMessage:
        'A boolean specifying whether the circuit breaker should be enabled or not.  When enabled, the agent periodically polls stress monitors to detect system/process/JVM stress state. If ANY of the monitors detects a stress indication, the agent will pause, as if the `recording` configuration option has been set to `false`, thus reducing resource consumption to a minimum. When paused, the agent continues polling the same monitors in order to detect whether the stress state has been relieved. If ALL monitors approve that the system/process/JVM is not under stress anymore, the agent will resume and become fully functional.',
    }),
    includeAgents: ['java'],
  },

  {
    key: 'enable_experimental_instrumentations',
    type: 'boolean',
    defaultValue: 'false',
    label: i18n.translate('xpack.apm.agentConfig.enableExperimentalInstrumentations.label', {
      defaultMessage: 'Enable experimental instrumentations',
    }),
    description: i18n.translate(
      'xpack.apm.agentConfig.enableExperimentalInstrumentations.description',
      {
        defaultMessage:
          'Whether to apply experimental instrumentations.\n' +
          '\n' +
          'NOTE: Changing this value at runtime can slow down the application temporarily. ' +
          'Setting to true will enable instrumentations in the experimental group.',
      }
    ),
    includeAgents: ['java'],
  },

  {
    key: 'enable_instrumentations',
    type: 'text',
    defaultValue: '',
    label: i18n.translate('xpack.apm.agentConfig.enableInstrumentations.label', {
      defaultMessage: 'Disable instrumentations',
    }),
    description: i18n.translate('xpack.apm.agentConfig.enableInstrumentations.description', {
      defaultMessage:
        'A list of instrumentations which should be selectively enabled. ' +
        'Valid options are listed in the ' +
        '[Java APM Agent documentation](https://www.elastic.co/guide/en/apm/agent/java/current/config-core.html#config-disable-instrumentations).\n' +
        '\n' +
        'When set to non-empty value, only listed instrumentations will be enabled ' +
        'if they are not disabled through `disable_instrumentations`or `enable_experimental_instrumentations`.\n' +
        'When not set or empty (default), all instrumentations enabled by default will be enabled ' +
        'unless they are disabled through `disable_instrumentations` or `enable_experimental_instrumentations`.',
    }),
    includeAgents: ['java'],
  },

  {
    key: 'log_sending',
    type: 'boolean',
    defaultValue: 'false',
    label: i18n.translate('xpack.apm.agentConfig.logSending.label', {
      defaultMessage: 'Log sending (experimental)',
    }),
    description: i18n.translate('xpack.apm.agentConfig.logSending.description', {
      defaultMessage:
        'Experimental, requires latest version of the Java agent.\n' +
        '\n' +
        'If set to `true`,\n' +
        'agent will send logs directly to APM server.',
    }),
    includeAgents: ['java'],
  },

  {
    key: 'span_min_duration',
    type: 'duration',
    defaultValue: '0ms',
    min: '0ms',
    label: i18n.translate('xpack.apm.agentConfig.spanMinDuration.label', {
      defaultMessage: 'Span minimum duration',
    }),
    description: i18n.translate('xpack.apm.agentConfig.spanMinDuration.description', {
      defaultMessage:
        'Sets the minimum duration of spans. Spans that execute faster than this threshold are attempted to be discarded.\n' +
        '\n' +
        'The attempt fails if they lead up to a span that can’t be discarded. Spans that propagate the trace context to ' +
        'downstream services, such as outgoing HTTP requests, can’t be discarded. Additionally, spans that lead to an error ' +
        'or that may be a parent of an async operation can’t be discarded.\n' +
        '\n' +
        'However, external calls that don’t propagate context, such as calls to a database, can be discarded using this threshold.',
    }),
    includeAgents: ['java'],
  },

  {
    key: 'stress_monitor_gc_stress_threshold',
    label: i18n.translate('xpack.apm.agentConfig.stressMonitorGcStressThreshold.label', {
      defaultMessage: 'Stress monitor gc stress threshold',
    }),
    type: 'float',
    category: 'Circuit-Breaker',
    defaultValue: '0.95',
    description: i18n.translate(
      'xpack.apm.agentConfig.stressMonitorGcStressThreshold.description',
      {
        defaultMessage:
          'The threshold used by the GC monitor to rely on for identifying heap stress. The same threshold will be used for all heap pools, so that if ANY has a usage percentage that crosses it, the agent will consider it as a heap stress. The GC monitor relies only on memory consumption measured after a recent GC.',
      }
    ),
    includeAgents: ['java'],
  },
  {
    key: 'stress_monitor_gc_relief_threshold',
    label: i18n.translate('xpack.apm.agentConfig.stressMonitorGcReliefThreshold.label', {
      defaultMessage: 'Stress monitor gc relief threshold',
    }),

    type: 'float',
    category: 'Circuit-Breaker',
    defaultValue: '0.75',
    description: i18n.translate(
      'xpack.apm.agentConfig.stressMonitorGcReliefThreshold.description',
      {
        defaultMessage:
          'The threshold used by the GC monitor to rely on for identifying when the heap is not under stress. If `stress_monitor_gc_stress_threshold` has been crossed, the agent will consider it a heap-stress state. In order to determine that the stress state is over, percentage of occupied memory in ALL heap pools should be lower than this threshold. The GC monitor relies only on memory consumption measured after a recent GC.',
      }
    ),
    includeAgents: ['java'],
  },
  {
    key: 'stress_monitor_cpu_duration_threshold',
    label: i18n.translate('xpack.apm.agentConfig.stressMonitorCpuDurationThreshold.label', {
      defaultMessage: 'Stress monitor cpu duration threshold',
    }),
    type: 'duration',
    category: 'Circuit-Breaker',
    defaultValue: '1m',
    description: i18n.translate(
      'xpack.apm.agentConfig.stressMonitorCpuDurationThreshold.description',
      {
        defaultMessage:
          'The minimal time required in order to determine whether the system is either currently under stress, or that the stress detected previously has been relieved. All measurements during this time must be consistent in comparison to the relevant threshold in order to detect a change of stress state. Must be at least `1m`.',
      }
    ),
    includeAgents: ['java'],
    min: '1m',
  },
  {
    key: 'stress_monitor_system_cpu_stress_threshold',
    label: i18n.translate('xpack.apm.agentConfig.stressMonitorSystemCpuStressThreshold.label', {
      defaultMessage: 'Stress monitor system cpu stress threshold',
    }),
    type: 'float',
    category: 'Circuit-Breaker',
    defaultValue: '0.95',
    description: i18n.translate(
      'xpack.apm.agentConfig.stressMonitorSystemCpuStressThreshold.description',
      {
        defaultMessage:
          'The threshold used by the system CPU monitor to detect system CPU stress. If the system CPU crosses this threshold for a duration of at least `stress_monitor_cpu_duration_threshold`, the monitor considers this as a stress state.',
      }
    ),
    includeAgents: ['java'],
  },
  {
    key: 'stress_monitor_system_cpu_relief_threshold',
    label: i18n.translate('xpack.apm.agentConfig.stressMonitorSystemCpuReliefThreshold.label', {
      defaultMessage: 'Stress monitor system cpu relief threshold',
    }),
    type: 'float',
    category: 'Circuit-Breaker',
    defaultValue: '0.8',
    description: i18n.translate(
      'xpack.apm.agentConfig.stressMonitorSystemCpuReliefThreshold.description',
      {
        defaultMessage:
          'The threshold used by the system CPU monitor to determine that the system is not under CPU stress. If the monitor detected a CPU stress, the measured system CPU needs to be below this threshold for a duration of at least `stress_monitor_cpu_duration_threshold` in order for the monitor to decide that the CPU stress has been relieved.',
      }
    ),
    includeAgents: ['java'],
  },

  /*
   * Profiling
   **/

  {
    key: 'profiling_inferred_spans_enabled',
    label: i18n.translate('xpack.apm.agentConfig.profilingInferredSpansEnabled.label', {
      defaultMessage: 'Profiling inferred spans enabled',
    }),
    type: 'boolean',
    category: 'Profiling',
    defaultValue: 'false',
    description: i18n.translate('xpack.apm.agentConfig.profilingInferredSpansEnabled.description', {
      defaultMessage:
        'Set to `true` to make the agent create spans for method executions based on async-profiler, a sampling aka statistical profiler. Due to the nature of how sampling profilers work, the duration of the inferred spans are not exact, but only estimations. The `profiling_inferred_spans_sampling_interval` lets you fine tune the trade-off between accuracy and overhead. The inferred spans are created after a profiling session has ended. This means there is a delay between the regular and the inferred spans being visible in the UI. NOTE: This feature is not available on Windows.',
    }),
    includeAgents: ['java'],
  },
  {
    key: 'profiling_inferred_spans_sampling_interval',
    label: i18n.translate('xpack.apm.agentConfig.profilingInferredSpansSamplingInterval.label', {
      defaultMessage: 'Profiling inferred spans sampling interval',
    }),
    type: 'duration',
    category: 'Profiling',
    defaultValue: '50ms',
    description: i18n.translate(
      'xpack.apm.agentConfig.profilingInferredSpansSamplingInterval.description',
      {
        defaultMessage:
          'The frequency at which stack traces are gathered within a profiling session. The lower you set it, the more accurate the durations will be. This comes at the expense of higher overhead and more spans for potentially irrelevant operations. The minimal duration of a profiling-inferred span is the same as the value of this setting.',
      }
    ),
    includeAgents: ['java'],
    min: '1ms',
    max: '1s',
  },
  {
    key: 'profiling_inferred_spans_min_duration',
    label: i18n.translate('xpack.apm.agentConfig.profilingInferredSpansMinDuration.label', {
      defaultMessage: 'Profiling inferred spans min duration',
    }),
    type: 'duration',
    category: 'Profiling',
    defaultValue: '0ms',
    description: i18n.translate(
      'xpack.apm.agentConfig.profilingInferredSpansMinDuration.description',
      {
        defaultMessage:
          'The minimum duration of an inferred span. Note that the min duration is also implicitly set by the sampling interval. However, increasing the sampling interval also decreases the accuracy of the duration of inferred spans.',
      }
    ),
    includeAgents: ['java'],
    min: '0ms',
  },
  {
    key: 'profiling_inferred_spans_included_classes',
    label: i18n.translate('xpack.apm.agentConfig.profilingInferredSpansIncludedClasses.label', {
      defaultMessage: 'Profiling inferred spans included classes',
    }),
    type: 'text',
    category: 'Profiling',
    defaultValue: '*',
    description: i18n.translate(
      'xpack.apm.agentConfig.profilingInferredSpansIncludedClasses.description',
      {
        defaultMessage:
          'If set, the agent will only create inferred spans for methods which match this list. Setting a value may slightly reduce overhead and can reduce clutter by only creating spans for the classes you are interested in. This option supports the wildcard `*`, which matches zero or more characters. Example: `org.example.myapp.*`. Matching is case insensitive by default. Prepending an element with `(?-i)` makes the matching case sensitive.',
      }
    ),
    includeAgents: ['java'],
  },
  {
    key: 'profiling_inferred_spans_excluded_classes',
    label: i18n.translate('xpack.apm.agentConfig.profilingInferredSpansExcludedClasses.label', {
      defaultMessage: 'Profiling inferred spans excluded classes',
    }),
    type: 'text',
    category: 'Profiling',
    defaultValue:
      '(?-i)java.*,(?-i)javax.*,(?-i)sun.*,(?-i)com.sun.*,(?-i)jdk.*,(?-i)org.apache.tomcat.*,(?-i)org.apache.catalina.*,(?-i)org.apache.coyote.*,(?-i)org.jboss.as.*,(?-i)org.glassfish.*,(?-i)org.eclipse.jetty.*,(?-i)com.ibm.websphere.*,(?-i)io.undertow.*',
    description: i18n.translate(
      'xpack.apm.agentConfig.profilingInferredSpansExcludedClasses.description',
      {
        defaultMessage:
          'Excludes classes for which no profiler-inferred spans should be created. This option supports the wildcard `*`, which matches zero or more characters. Matching is case insensitive by default. Prepending an element with `(?-i)` makes the matching case sensitive.',
      }
    ),
    includeAgents: ['java'],
  },

  {
    key: 'capture_jmx_metrics',
    type: 'text',
    defaultValue: '',
    label: i18n.translate('xpack.apm.agentConfig.captureJmxMetrics.label', {
      defaultMessage: 'Capture JMX metrics',
    }),
<<<<<<< HEAD
    description: i18n.translate(
      'xpack.apm.agentConfig.captureJmxMetrics.description',
      {
        defaultMessage:
          'Report metrics from JMX to the APM Server\n' +
          '\n' +
          'Can contain multiple comma separated JMX metric definitions:\n' +
          '\n' +
          "`object_name['<JMX object name pattern>'] attribute['<JMX attribute>:metric_name=<optional metric name>']`\n" +
          '\n' +
          'See the Java agent documentation for more details.',
      }
    ),
=======
    description: i18n.translate('xpack.apm.agentConfig.captureJmxMetrics.description', {
      defaultMessage:
        'Report metrics from JMX to the APM Server\n' +
        '\n' +
        'Can contain multiple comma separated JMX metric definitions:\n' +
        '\n' +
        '`object_name[<JMX object name pattern>] attribute[<JMX attribute>:metric_name=<optional metric name>]`\n' +
        '\n' +
        'See the Java agent documentation for more details.',
    }),
>>>>>>> 2bd49f5a
    includeAgents: ['java'],
  },

  {
    key: 'ignore_exceptions',
    type: 'text',
    defaultValue: '',
    label: i18n.translate('xpack.apm.agentConfig.ignoreExceptions.label', {
      defaultMessage: 'Ignore exceptions',
    }),
    description: i18n.translate('xpack.apm.agentConfig.ignoreExceptions.description', {
      defaultMessage:
        'A list of exceptions that should be ignored and not reported as errors.\n' +
        'This allows to ignore exceptions thrown in regular control flow that are not actual errors.',
    }),
    includeAgents: ['java'],
  },

  {
    key: 'trace_methods',
    type: 'text',
    defaultValue: '',
    label: i18n.translate('xpack.apm.agentConfig.traceMethods.label', {
      defaultMessage: 'Trace methods',
    }),
    description: i18n.translate('xpack.apm.agentConfig.traceMethods.description', {
      defaultMessage:
        'A list of methods for which to create a transaction or span.\n' +
        '\n' +
        'If you want to monitor a large number of methods,\n' +
        'use  `profiling_inferred_spans_enabled`.\n' +
        '\n' +
        'This works by instrumenting each matching method to include code that creates a span for the method.\n' +
        'While creating a span is quite cheap in terms of performance,\n' +
        'instrumenting a whole code base or a method which is executed in a tight loop leads to significant overhead.\n' +
        '\n' +
        'NOTE: Only use wildcards if necessary.\n' +
        'The more methods you match the more overhead will be caused by the agent.\n' +
        'Also note that there is a maximum amount of spans per transaction `transaction_max_spans`.\n' +
        '\n' +
        'See the Java agent documentation for more details.',
    }),
    includeAgents: ['java'],
  },

  {
    key: 'unnest_exceptions',
    type: 'text',
    defaultValue: '',
    label: i18n.translate('xpack.apm.agentConfig.unnestExceptions.label', {
      defaultMessage: 'Unnest exceptions',
    }),
    description: i18n.translate('xpack.apm.agentConfig.unnestExceptions.description', {
      defaultMessage:
        'When reporting exceptions,\n' +
        'un-nests the exceptions matching the wildcard pattern.\n' +
        "This can come in handy for Spring's `org.springframework.web.util.NestedServletException`,\n" +
        'for example.',
    }),
    includeAgents: ['java'],
  },
];<|MERGE_RESOLUTION|>--- conflicted
+++ resolved
@@ -326,21 +326,6 @@
     label: i18n.translate('xpack.apm.agentConfig.captureJmxMetrics.label', {
       defaultMessage: 'Capture JMX metrics',
     }),
-<<<<<<< HEAD
-    description: i18n.translate(
-      'xpack.apm.agentConfig.captureJmxMetrics.description',
-      {
-        defaultMessage:
-          'Report metrics from JMX to the APM Server\n' +
-          '\n' +
-          'Can contain multiple comma separated JMX metric definitions:\n' +
-          '\n' +
-          "`object_name['<JMX object name pattern>'] attribute['<JMX attribute>:metric_name=<optional metric name>']`\n" +
-          '\n' +
-          'See the Java agent documentation for more details.',
-      }
-    ),
-=======
     description: i18n.translate('xpack.apm.agentConfig.captureJmxMetrics.description', {
       defaultMessage:
         'Report metrics from JMX to the APM Server\n' +
@@ -350,8 +335,8 @@
         '`object_name[<JMX object name pattern>] attribute[<JMX attribute>:metric_name=<optional metric name>]`\n' +
         '\n' +
         'See the Java agent documentation for more details.',
-    }),
->>>>>>> 2bd49f5a
+      ignoreTag: true,
+    }),
     includeAgents: ['java'],
   },
 
