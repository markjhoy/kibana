{
  "extends": "../../../tsconfig.base.json",
  "compilerOptions": {
    "outDir": "target/types"
  },
  "include": [
    "common/**/*",
    "public/**/*",
    "server/**/*",
    "scripts/**/*",
    // have to declare *.json explicitly due to https://github.com/microsoft/TypeScript/issues/25636
    "server/**/*.json",
    "scripts/**/*.json",
    "public/**/*.json",
    "../../../typings/**/*",
    "./public/management/cypress/cypress.d.ts"
  ],
  "exclude": [
    "target/**/*",
    "**/cypress/**",
    "public/management/cypress_endpoint.config.ts",
    "public/management/cypress.config.ts"
  ],
  "kbn_references": [
    "@kbn/core",
    {
      "path": "../../../src/setup_node_env/tsconfig.json"
    },
    "@kbn/data-plugin",
    "@kbn/embeddable-plugin",
    "@kbn/files-plugin",
    "@kbn/home-plugin",
    "@kbn/inspector-plugin",
    "@kbn/ui-actions-plugin",
    "@kbn/newsfeed-plugin",
    "@kbn/usage-collection-plugin",
    "@kbn/telemetry-plugin",
    "@kbn/data-view-field-editor-plugin",
    "@kbn/unified-search-plugin",
    "@kbn/actions-plugin",
    "@kbn/alerting-plugin",
    "@kbn/cases-plugin",
    "@kbn/cloud-experiments-plugin",
    "@kbn/cloud-security-posture-plugin",
    "@kbn/encrypted-saved-objects-plugin",
    "@kbn/features-plugin",
    "@kbn/fleet-plugin",
    "@kbn/kubernetes-security-plugin",
    "@kbn/licensing-plugin",
    "@kbn/lists-plugin",
    "@kbn/maps-plugin",
    "@kbn/ml-plugin",
    "@kbn/osquery-plugin",
    "@kbn/session-view-plugin",
    "@kbn/security-plugin",
    "@kbn/spaces-plugin",
    "@kbn/threat-intelligence-plugin",
    "@kbn/timelines-plugin",
    "@kbn/es-query",
    "@kbn/utility-types",
    "@kbn/securitysolution-list-utils",
    "@kbn/securitysolution-io-ts-list-types",
    "@kbn/securitysolution-io-ts-alerting-types",
    "@kbn/test",
    "@kbn/std",
    "@kbn/rule-data-utils",
    "@kbn/securitysolution-t-grid",
    "@kbn/rule-registry-plugin",
    "@kbn/securitysolution-utils",
    "@kbn/securitysolution-list-constants",
    "@kbn/config-schema",
    "@kbn/triggers-actions-ui-plugin",
    "@kbn/securitysolution-io-ts-types",
    "@kbn/securitysolution-io-ts-utils",
    "@kbn/osquery-io-ts-types",
    "@kbn/core-capabilities-common",
    "@kbn/es-ui-shared-plugin",
    "@kbn/i18n",
    "@kbn/kibana-utils-plugin",
    "@kbn/lens-plugin",
    "@kbn/dashboard-plugin",
    "@kbn/saved-objects-tagging-oss-plugin",
    "@kbn/guided-onboarding-plugin",
    "@kbn/i18n-react",
    "@kbn/kibana-react-plugin",
    "@kbn/core-chrome-browser",
    "@kbn/ecs-data-quality-dashboard",
    "@kbn/elastic-assistant",
    "@kbn/data-views-plugin",
    "@kbn/datemath",
    "@kbn/ui-theme",
    "@kbn/securitysolution-list-api",
    "@kbn/core-http-browser",
    "@kbn/core-http-browser-mocks",
    "@kbn/securitysolution-list-hooks",
    "@kbn/securitysolution-exception-list-components",
    "@kbn/rison",
    "@kbn/shared-ux-page-kibana-template",
    "@kbn/saved-objects-tagging-plugin",
    "@kbn/securitysolution-hook-utils",
    "@kbn/test-jest-helpers",
    "@kbn/safer-lodash-set",
    "@kbn/securitysolution-autocomplete",
    "@kbn/core-application-browser",
    "@kbn/expect",
    "@kbn/share-plugin",
    "@kbn/analytics",
    "@kbn/observability-plugin",
    "@kbn/core-notifications-browser",
    "@kbn/doc-links",
    "@kbn/react-field",
    "@kbn/field-types",
    "@kbn/securitysolution-rules",
    "@kbn/core-mount-utils-browser-internal",
    "@kbn/cases-components",
    "@kbn/event-log-plugin",
    "@kbn/task-manager-plugin",
    "@kbn/cloud-plugin",
    "@kbn/core-saved-objects-utils-server",
    "@kbn/core-http-router-server-mocks",
    "@kbn/core-elasticsearch-client-server-mocks",
    "@kbn/apm-utils",
    "@kbn/core-saved-objects-server",
    "@kbn/es-types",
    "@kbn/utils",
    "@kbn/logging-mocks",
    "@kbn/securitysolution-es-utils",
    "@kbn/logging",
    "@kbn/utility-types-jest",
    "@kbn/core-elasticsearch-server",
    "@kbn/core-saved-objects-api-server",
    "@kbn/core-http-server",
    "@kbn/dev-cli-runner",
    "@kbn/dev-cli-errors",
    "@kbn/dev-utils",
    "@kbn/tooling-log",
    "@kbn/core-status-common-internal",
    "@kbn/repo-info",
    "@kbn/storybook",
    "@kbn/controls-plugin",
    "@kbn/core-saved-objects-common",
    "@kbn/core-saved-objects-import-export-server-mocks",
    "@kbn/user-profile-components",
    "@kbn/guided-onboarding",
    "@kbn/securitysolution-ecs",
    "@kbn/cell-actions",
    "@kbn/shared-ux-router",
    "@kbn/charts-plugin",
    "@kbn/alerts-as-data-utils",
    "@kbn/cloud-defend-plugin",
    "@kbn/expandable-flyout",
    "@kbn/securitysolution-grouping",
    "@kbn/securitysolution-data-table",
    "@kbn/saved-objects-management-plugin",
    "@kbn/core-analytics-server",
    "@kbn/analytics-client",
    "@kbn/security-solution-side-nav",
    "@kbn/core-lifecycle-browser",
    "@kbn/ecs",
    "@kbn/url-state",
    "@kbn/ml-anomaly-utils",
<<<<<<< HEAD
    "@kbn/shared-ux-file-types",
    "@kbn/cloud-collaboration-plugin",
=======
    "@kbn/discover-plugin",
    "@kbn/field-formats-plugin",
    "@kbn/dev-proc-runner",
    "@kbn/cloud-chat-plugin"
>>>>>>> 73d1ed4e
  ]
}<|MERGE_RESOLUTION|>--- conflicted
+++ resolved
@@ -159,14 +159,10 @@
     "@kbn/ecs",
     "@kbn/url-state",
     "@kbn/ml-anomaly-utils",
-<<<<<<< HEAD
-    "@kbn/shared-ux-file-types",
-    "@kbn/cloud-collaboration-plugin",
-=======
     "@kbn/discover-plugin",
     "@kbn/field-formats-plugin",
     "@kbn/dev-proc-runner",
-    "@kbn/cloud-chat-plugin"
->>>>>>> 73d1ed4e
+    "@kbn/cloud-chat-plugin",
+    "@kbn/cloud-collaboration-plugin",
   ]
 }