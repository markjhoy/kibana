--- conflicted
+++ resolved
@@ -14,55 +14,14 @@
 import { waitForActionToComplete } from '../tasks/response_actions';
 
 // FIXME: Flaky. Needs fixing (security team issue #7763)
-<<<<<<< HEAD
-describe.skip(
-  'Endpoint generated alerts',
-  { tags: ['@ess', '@serverless', '@brokenInServerless'] },
-  () => {
-    before(() => {
-      cy.createEndpointHost();
-=======
 describe.skip('Endpoint generated alerts', { tags: ['@ess', '@serverless'] }, () => {
-  let indexedPolicy: IndexedFleetEndpointPolicyResponse;
-  let policy: PolicyData;
-  let createdHost: CreateAndEnrollEndpointHostResponse;
-
   before(() => {
-    getEndpointIntegrationVersion().then((version) => {
-      createAgentPolicyTask(version, 'alerts test').then((data) => {
-        indexedPolicy = data;
-        policy = indexedPolicy.integrationPolicies[0];
-
-        return enableAllPolicyProtections(policy.id).then(() => {
-          // Create and enroll a new Endpoint host
-          return createEndpointHost(policy.policy_id).then((host) => {
-            createdHost = host as CreateAndEnrollEndpointHostResponse;
-          });
-        });
-      });
->>>>>>> 4df7a541
-    });
+    cy.createEndpointHost();
   });
 
-<<<<<<< HEAD
-    after(() => {
-      cy.removeEndpointHost();
-    });
-=======
   after(() => {
-    if (createdHost) {
-      cy.task('destroyEndpointHost', createdHost);
-    }
-
-    if (indexedPolicy) {
-      cy.task('deleteIndexedFleetEndpointPolicies', indexedPolicy);
-    }
-
-    if (createdHost) {
-      deleteAllLoadedEndpointData({ endpointAgentIds: [createdHost.agentId] });
-    }
+    cy.removeEndpointHost();
   });
->>>>>>> 4df7a541
 
   beforeEach(() => {
     login();
@@ -74,58 +33,32 @@
       .toString(16)
       .substring(2)}`;
 
-<<<<<<< HEAD
-      cy.getCreatedHostData().then((hostData) => {
-        // Send `execute` command that triggers malicious behaviour using the `execute` response action
-        return request<ResponseActionApiResponse>({
-          method: 'POST',
-          url: EXECUTE_ROUTE,
-          body: {
-            endpoint_ids: [hostData.createdHost.agentId],
-            parameters: {
-              command: executeMaliciousCommand,
+    cy.getCreatedHostData().then(({ createdHost }) => {
+      // Send `execute` command that triggers malicious behaviour using the `execute` response action
+      request<ResponseActionApiResponse>({
+        method: 'POST',
+        url: EXECUTE_ROUTE,
+        body: {
+          endpoint_ids: [createdHost.agentId],
+          parameters: {
+            command: executeMaliciousCommand,
+          },
+        },
+      })
+        .then((response) => waitForActionToComplete(response.body.data.id))
+        .then(() => {
+          return waitForEndpointAlerts(createdHost.agentId, [
+            {
+              term: { 'process.group_leader.args': executeMaliciousCommand },
             },
-          },
+          ]);
         })
-          .then((response) => waitForActionToComplete(response.body.data.id))
-          .then(() => {
-            return waitForEndpointAlerts(hostData.createdHost.agentId, [
-              {
-                term: { 'process.group_leader.args': executeMaliciousCommand },
-              },
-            ]);
-          })
-          .then(() => {
-            return navigateToAlertsList(
-              `query=(language:kuery,query:'agent.id: "${hostData.createdHost.agentId}" ')`
-            );
-          });
-=======
-    // Send `execute` command that triggers malicious behaviour using the `execute` response action
-    request<ResponseActionApiResponse>({
-      method: 'POST',
-      url: EXECUTE_ROUTE,
-      body: {
-        endpoint_ids: [createdHost.agentId],
-        parameters: {
-          command: executeMaliciousCommand,
-        },
-      },
-    })
-      .then((response) => waitForActionToComplete(response.body.data.id))
-      .then(() => {
-        return waitForEndpointAlerts(createdHost.agentId, [
-          {
-            term: { 'process.group_leader.args': executeMaliciousCommand },
-          },
-        ]);
-      })
-      .then(() => {
-        return navigateToAlertsList(
-          `query=(language:kuery,query:'agent.id: "${createdHost.agentId}" ')`
-        );
->>>>>>> 4df7a541
-      });
+        .then(() => {
+          return navigateToAlertsList(
+            `query=(language:kuery,query:'agent.id: "${createdHost.agentId}" ')`
+          );
+        });
+    });
 
     getAlertsTableRows().should('have.length.greaterThan', 0);
   });
