/*
 * Copyright Elasticsearch B.V. and/or licensed to Elasticsearch B.V. under one
 * or more contributor license agreements. Licensed under the Elastic License
 * 2.0; you may not use this file except in compliance with the Elastic License
 * 2.0.
 */

import { openAlertDetailsView } from '../../screens/alerts';
import { APP_CASES_PATH, APP_ENDPOINTS_PATH } from '../../../../../common/constants';
import { closeAllToasts } from '../../tasks/toasts';
import {
  checkEndpointListForOnlyIsolatedHosts,
  checkEndpointListForOnlyUnIsolatedHosts,
  checkFlyoutEndpointIsolation,
  filterOutIsolatedHosts,
  isolateHostWithComment,
  openCaseAlertDetails,
  releaseHostWithComment,
  toggleRuleOffAndOn,
  visitRuleAlerts,
  waitForReleaseOption,
} from '../../tasks/isolate';
import { cleanupCase, cleanupRule, loadCase, loadRule } from '../../tasks/api_fixtures';
import { login } from '../../tasks/login';
import { disableExpandableFlyoutAdvancedSettings, loadPage } from '../../tasks/common';

<<<<<<< HEAD
const getReleaseComment = (hostname: string) => `Releasing ${hostname}`;
const getIsolateComment = (hostname: string) => `Isolating ${hostname}`;

describe.skip('Isolate command', { tags: ['@ess', '@serverless', '@brokenInServerless'] }, () => {
  before(() => {
    cy.createEndpointHost();
  });

  after(() => {
    cy.removeEndpointHost();
  });

  beforeEach(() => {
    login();
    disableExpandableFlyoutAdvancedSettings();
  });

  describe('From manage', () => {
    it('should allow filtering endpoint by Isolated status', () => {
      loadPage(APP_ENDPOINTS_PATH);
      closeAllToasts();
      cy.getByTestSubj('globalLoadingIndicator-hidden').should('exist');
      checkEndpointListForOnlyUnIsolatedHosts();

      filterOutIsolatedHosts();
      cy.contains('No items found');
      cy.getByTestSubj('adminSearchBar').type('{selectall}{backspace}');
      cy.getByTestSubj('querySubmitButton').click();
      cy.getByTestSubj('endpointTableRowActions').click();
      cy.getByTestSubj('isolateLink').click();

      cy.getCreatedHostData().then((hostData) => {
        cy.contains(`Isolate host ${hostData.createdHost.hostname} from network.`);
        cy.getByTestSubj('endpointHostIsolationForm');
        cy.getByTestSubj('host_isolation_comment').type(
          getIsolateComment(hostData.createdHost.hostname)
        );
        cy.getByTestSubj('hostIsolateConfirmButton').click();
        cy.contains(`Isolation on host ${hostData.createdHost.hostname} successfully submitted`);
      });
      cy.getByTestSubj('euiFlyoutCloseButton').click();
      cy.getByTestSubj('rowHostStatus-actionStatuses').should('contain.text', 'Isolated');
      filterOutIsolatedHosts();

      checkEndpointListForOnlyIsolatedHosts();

      cy.getByTestSubj('endpointTableRowActions').click();
      cy.getByTestSubj('unIsolateLink').click();
      cy.getCreatedHostData().then((hostData) =>
        releaseHostWithComment(
          getReleaseComment(hostData.createdHost.hostname),
          hostData.createdHost.hostname
        )
      );

      cy.contains('Confirm').click();
      cy.getByTestSubj('euiFlyoutCloseButton').click();
      cy.getByTestSubj('adminSearchBar').type('{selectall}{backspace}');
      cy.getByTestSubj('querySubmitButton').click();
      checkEndpointListForOnlyUnIsolatedHosts();
=======
describe.skip(
  'Isolate command',
  {
    tags: [
      '@ess',
      '@serverless',

      // Not supported in serverless!
      // The `disableExpandableFlyoutAdvancedSettings()` fails because the API
      // `internal/kibana/settings` is not accessible in serverless
      '@brokenInServerless',
    ],
  },
  () => {
    let isolateComment: string;
    let releaseComment: string;
    let indexedPolicy: IndexedFleetEndpointPolicyResponse;
    let policy: PolicyData;
    let createdHost: CreateAndEnrollEndpointHostResponse;

    before(() => {
      getEndpointIntegrationVersion().then((version) => {
        createAgentPolicyTask(version).then((data) => {
          indexedPolicy = data;
          policy = indexedPolicy.integrationPolicies[0];

          return enableAllPolicyProtections(policy.id).then(() => {
            // Create and enroll a new Endpoint host
            return createEndpointHost(policy.policy_id).then((host) => {
              createdHost = host as CreateAndEnrollEndpointHostResponse;
              isolateComment = `Isolating ${host.hostname}`;
              releaseComment = `Releasing ${host.hostname}`;
            });
          });
        });
      });
    });

    after(() => {
      if (createdHost) {
        cy.task('destroyEndpointHost', createdHost);
      }

      if (indexedPolicy) {
        cy.task('deleteIndexedFleetEndpointPolicies', indexedPolicy);
      }

      if (createdHost) {
        deleteAllLoadedEndpointData({ endpointAgentIds: [createdHost.agentId] });
      }
>>>>>>> 4df7a541
    });

    beforeEach(() => {
      login();
      disableExpandableFlyoutAdvancedSettings();
    });

<<<<<<< HEAD
    before(() => {
      cy.getCreatedHostData()
        .then((hostData) =>
          loadRule(
            { query: `agent.name: ${hostData.createdHost.hostname} and agent.type: endpoint` },
            false
          )
        )
        .then((data) => {
          ruleId = data.id;
          ruleName = data.name;
        });
=======
    describe('From manage', () => {
      it('should allow filtering endpoint by Isolated status', () => {
        loadPage(APP_ENDPOINTS_PATH);
        closeAllToasts();
        cy.getByTestSubj('globalLoadingIndicator-hidden').should('exist');
        checkEndpointListForOnlyUnIsolatedHosts();

        filterOutIsolatedHosts();
        cy.contains('No items found');
        cy.getByTestSubj('adminSearchBar').type('{selectall}{backspace}');
        cy.getByTestSubj('querySubmitButton').click();
        cy.getByTestSubj('endpointTableRowActions').click();
        cy.getByTestSubj('isolateLink').click();

        cy.contains(`Isolate host ${createdHost.hostname} from network.`);
        cy.getByTestSubj('endpointHostIsolationForm');
        cy.getByTestSubj('host_isolation_comment').type(isolateComment);
        cy.getByTestSubj('hostIsolateConfirmButton').click();
        cy.contains(`Isolation on host ${createdHost.hostname} successfully submitted`);
        cy.getByTestSubj('euiFlyoutCloseButton').click();
        cy.getByTestSubj('rowHostStatus-actionStatuses').should('contain.text', 'Isolated');
        filterOutIsolatedHosts();

        checkEndpointListForOnlyIsolatedHosts();

        cy.getByTestSubj('endpointTableRowActions').click();
        cy.getByTestSubj('unIsolateLink').click();
        releaseHostWithComment(releaseComment, createdHost.hostname);
        cy.contains('Confirm').click();
        cy.getByTestSubj('euiFlyoutCloseButton').click();
        cy.getByTestSubj('adminSearchBar').type('{selectall}{backspace}');
        cy.getByTestSubj('querySubmitButton').click();
        checkEndpointListForOnlyUnIsolatedHosts();
      });
>>>>>>> 4df7a541
    });

    describe('From alerts', () => {
      let ruleId: string;
      let ruleName: string;

      before(() => {
        loadRule(
          { query: `agent.name: ${createdHost.hostname} and agent.type: endpoint` },
          false
        ).then((data) => {
          ruleId = data.id;
          ruleName = data.name;
        });
      });

<<<<<<< HEAD
    it('should isolate and release host', () => {
      loadPage(APP_ENDPOINTS_PATH);
      cy.getCreatedHostData().then((hostData) => {
        const createdHost = hostData.createdHost;
        const isolateComment = getIsolateComment(createdHost.hostname);
        const releaseComment = getReleaseComment(createdHost.hostname);

        cy.contains(createdHost.hostname).should('exist');

        toggleRuleOffAndOn(ruleName);
        visitRuleAlerts(ruleName);

        closeAllToasts();
        openAlertDetailsView();

        isolateHostWithComment(isolateComment, createdHost.hostname);

        cy.getByTestSubj('hostIsolateConfirmButton').click();
        cy.contains(`Isolation on host ${createdHost.hostname} successfully submitted`);

        cy.getByTestSubj('euiFlyoutCloseButton').click();
        openAlertDetailsView();

        checkFlyoutEndpointIsolation();

        releaseHostWithComment(releaseComment, createdHost.hostname);
        cy.contains('Confirm').click();

=======
      after(() => {
        if (ruleId) {
          cleanupRule(ruleId);
        }
      });

      it('should isolate and release host', () => {
        loadPage(APP_ENDPOINTS_PATH);
        cy.contains(createdHost.hostname).should('exist');

        toggleRuleOffAndOn(ruleName);
        visitRuleAlerts(ruleName);

        closeAllToasts();
        openAlertDetailsView();

        isolateHostWithComment(isolateComment, createdHost.hostname);

        cy.getByTestSubj('hostIsolateConfirmButton').click();
        cy.contains(`Isolation on host ${createdHost.hostname} successfully submitted`);

        cy.getByTestSubj('euiFlyoutCloseButton').click();
        openAlertDetailsView();

        checkFlyoutEndpointIsolation();

        releaseHostWithComment(releaseComment, createdHost.hostname);
        cy.contains('Confirm').click();

>>>>>>> 4df7a541
        cy.contains(`Release on host ${createdHost.hostname} successfully submitted`);
        cy.getByTestSubj('euiFlyoutCloseButton').click();
        openAlertDetailsView();
        cy.getByTestSubj('event-field-agent.status').within(() => {
          cy.get('[title="Isolated"]').should('not.exist');
        });
      });
    });

    describe('From cases', () => {
      let ruleId: string;
      let ruleName: string;
      let caseId: string;

      const caseOwner = 'securitySolution';

<<<<<<< HEAD
    before(() => {
      cy.getCreatedHostData()
        .then((hostData) =>
          loadRule(
            { query: `agent.name: ${hostData.createdHost.hostname} and agent.type: endpoint` },
            false
          )
        )
        .then((data) => {
          ruleId = data.id;
          ruleName = data.name;
        });
      loadCase(caseOwner).then((data) => {
        caseId = data.id;
=======
      before(() => {
        loadRule(
          { query: `agent.name: ${createdHost.hostname} and agent.type: endpoint` },
          false
        ).then((data) => {
          ruleId = data.id;
          ruleName = data.name;
        });
        loadCase(caseOwner).then((data) => {
          caseId = data.id;
        });
>>>>>>> 4df7a541
      });

      beforeEach(() => {
        login();
      });

      after(() => {
        if (ruleId) {
          cleanupRule(ruleId);
        }
        if (caseId) {
          cleanupCase(caseId);
        }
      });

<<<<<<< HEAD
    it('should isolate and release host', () => {
      loadPage(APP_ENDPOINTS_PATH);
      cy.getCreatedHostData().then((hostData) => {
        const createdHost = hostData.createdHost;
        const isolateComment = getIsolateComment(createdHost.hostname);
        const releaseComment = getReleaseComment(createdHost.hostname);

        cy.contains(createdHost.hostname).should('exist');

        toggleRuleOffAndOn(ruleName);

        visitRuleAlerts(ruleName);
        closeAllToasts();

        openAlertDetailsView();

        cy.getByTestSubj('add-to-existing-case-action').click();
        cy.getByTestSubj(`cases-table-row-select-${caseId}`).click();
        cy.contains(`An alert was added to \"Test ${caseOwner} case`);

        cy.intercept('GET', `/api/cases/${caseId}/user_actions/_find*`).as('case');
        loadPage(`${APP_CASES_PATH}/${caseId}`);
        cy.wait('@case', { timeout: 30000 }).then(({ response: res }) => {
          const caseAlertId = res?.body.userActions[1].id;

          closeAllToasts();
          openCaseAlertDetails(caseAlertId);
          isolateHostWithComment(isolateComment, createdHost.hostname);
          cy.getByTestSubj('hostIsolateConfirmButton').click();

          cy.getByTestSubj('euiFlyoutCloseButton').click();

          cy.getByTestSubj('user-actions-list').within(() => {
            cy.contains(isolateComment);
            cy.get('[aria-label="lock"]').should('exist');
            cy.get('[aria-label="lockOpen"]').should('not.exist');
          });

          waitForReleaseOption(caseAlertId);

          releaseHostWithComment(releaseComment, createdHost.hostname);

          cy.contains('Confirm').click();

          cy.contains(`Release on host ${createdHost.hostname} successfully submitted`);
          cy.getByTestSubj('euiFlyoutCloseButton').click();

          cy.getByTestSubj('user-actions-list').within(() => {
            cy.contains(releaseComment);
            cy.contains(isolateComment);
            cy.get('[aria-label="lock"]').should('exist');
            cy.get('[aria-label="lockOpen"]').should('exist');
          });

          openCaseAlertDetails(caseAlertId);

=======
      it('should isolate and release host', () => {
        loadPage(APP_ENDPOINTS_PATH);
        cy.contains(createdHost.hostname).should('exist');

        toggleRuleOffAndOn(ruleName);

        visitRuleAlerts(ruleName);
        closeAllToasts();

        openAlertDetailsView();

        cy.getByTestSubj('add-to-existing-case-action').click();
        cy.getByTestSubj(`cases-table-row-select-${caseId}`).click();
        cy.contains(`An alert was added to \"Test ${caseOwner} case`);

        cy.intercept('GET', `/api/cases/${caseId}/user_actions/_find*`).as('case');
        loadPage(`${APP_CASES_PATH}/${caseId}`);
        cy.wait('@case', { timeout: 30000 }).then(({ response: res }) => {
          const caseAlertId = res?.body.userActions[1].id;

          closeAllToasts();
          openCaseAlertDetails(caseAlertId);
          isolateHostWithComment(isolateComment, createdHost.hostname);
          cy.getByTestSubj('hostIsolateConfirmButton').click();

          cy.getByTestSubj('euiFlyoutCloseButton').click();

          cy.getByTestSubj('user-actions-list').within(() => {
            cy.contains(isolateComment);
            cy.get('[aria-label="lock"]').should('exist');
            cy.get('[aria-label="lockOpen"]').should('not.exist');
          });

          waitForReleaseOption(caseAlertId);

          releaseHostWithComment(releaseComment, createdHost.hostname);

          cy.contains('Confirm').click();

          cy.contains(`Release on host ${createdHost.hostname} successfully submitted`);
          cy.getByTestSubj('euiFlyoutCloseButton').click();

          cy.getByTestSubj('user-actions-list').within(() => {
            cy.contains(releaseComment);
            cy.contains(isolateComment);
            cy.get('[aria-label="lock"]').should('exist');
            cy.get('[aria-label="lockOpen"]').should('exist');
          });

          openCaseAlertDetails(caseAlertId);

>>>>>>> 4df7a541
          cy.getByTestSubj('event-field-agent.status').then(($status) => {
            if ($status.find('[title="Isolated"]').length > 0) {
              cy.getByTestSubj('euiFlyoutCloseButton').click();
              cy.getByTestSubj(`comment-action-show-alert-${caseAlertId}`).click();
              cy.getByTestSubj('take-action-dropdown-btn').click();
            }
            cy.get('[title="Isolated"]').should('not.exist');
          });
        });
      });
    });
  }
);<|MERGE_RESOLUTION|>--- conflicted
+++ resolved
@@ -24,68 +24,9 @@
 import { login } from '../../tasks/login';
 import { disableExpandableFlyoutAdvancedSettings, loadPage } from '../../tasks/common';
 
-<<<<<<< HEAD
 const getReleaseComment = (hostname: string) => `Releasing ${hostname}`;
 const getIsolateComment = (hostname: string) => `Isolating ${hostname}`;
 
-describe.skip('Isolate command', { tags: ['@ess', '@serverless', '@brokenInServerless'] }, () => {
-  before(() => {
-    cy.createEndpointHost();
-  });
-
-  after(() => {
-    cy.removeEndpointHost();
-  });
-
-  beforeEach(() => {
-    login();
-    disableExpandableFlyoutAdvancedSettings();
-  });
-
-  describe('From manage', () => {
-    it('should allow filtering endpoint by Isolated status', () => {
-      loadPage(APP_ENDPOINTS_PATH);
-      closeAllToasts();
-      cy.getByTestSubj('globalLoadingIndicator-hidden').should('exist');
-      checkEndpointListForOnlyUnIsolatedHosts();
-
-      filterOutIsolatedHosts();
-      cy.contains('No items found');
-      cy.getByTestSubj('adminSearchBar').type('{selectall}{backspace}');
-      cy.getByTestSubj('querySubmitButton').click();
-      cy.getByTestSubj('endpointTableRowActions').click();
-      cy.getByTestSubj('isolateLink').click();
-
-      cy.getCreatedHostData().then((hostData) => {
-        cy.contains(`Isolate host ${hostData.createdHost.hostname} from network.`);
-        cy.getByTestSubj('endpointHostIsolationForm');
-        cy.getByTestSubj('host_isolation_comment').type(
-          getIsolateComment(hostData.createdHost.hostname)
-        );
-        cy.getByTestSubj('hostIsolateConfirmButton').click();
-        cy.contains(`Isolation on host ${hostData.createdHost.hostname} successfully submitted`);
-      });
-      cy.getByTestSubj('euiFlyoutCloseButton').click();
-      cy.getByTestSubj('rowHostStatus-actionStatuses').should('contain.text', 'Isolated');
-      filterOutIsolatedHosts();
-
-      checkEndpointListForOnlyIsolatedHosts();
-
-      cy.getByTestSubj('endpointTableRowActions').click();
-      cy.getByTestSubj('unIsolateLink').click();
-      cy.getCreatedHostData().then((hostData) =>
-        releaseHostWithComment(
-          getReleaseComment(hostData.createdHost.hostname),
-          hostData.createdHost.hostname
-        )
-      );
-
-      cy.contains('Confirm').click();
-      cy.getByTestSubj('euiFlyoutCloseButton').click();
-      cy.getByTestSubj('adminSearchBar').type('{selectall}{backspace}');
-      cy.getByTestSubj('querySubmitButton').click();
-      checkEndpointListForOnlyUnIsolatedHosts();
-=======
 describe.skip(
   'Isolate command',
   {
@@ -100,43 +41,12 @@
     ],
   },
   () => {
-    let isolateComment: string;
-    let releaseComment: string;
-    let indexedPolicy: IndexedFleetEndpointPolicyResponse;
-    let policy: PolicyData;
-    let createdHost: CreateAndEnrollEndpointHostResponse;
-
     before(() => {
-      getEndpointIntegrationVersion().then((version) => {
-        createAgentPolicyTask(version).then((data) => {
-          indexedPolicy = data;
-          policy = indexedPolicy.integrationPolicies[0];
-
-          return enableAllPolicyProtections(policy.id).then(() => {
-            // Create and enroll a new Endpoint host
-            return createEndpointHost(policy.policy_id).then((host) => {
-              createdHost = host as CreateAndEnrollEndpointHostResponse;
-              isolateComment = `Isolating ${host.hostname}`;
-              releaseComment = `Releasing ${host.hostname}`;
-            });
-          });
-        });
-      });
+      cy.createEndpointHost();
     });
 
     after(() => {
-      if (createdHost) {
-        cy.task('destroyEndpointHost', createdHost);
-      }
-
-      if (indexedPolicy) {
-        cy.task('deleteIndexedFleetEndpointPolicies', indexedPolicy);
-      }
-
-      if (createdHost) {
-        deleteAllLoadedEndpointData({ endpointAgentIds: [createdHost.agentId] });
-      }
->>>>>>> 4df7a541
+      cy.removeEndpointHost();
     });
 
     beforeEach(() => {
@@ -144,20 +54,6 @@
       disableExpandableFlyoutAdvancedSettings();
     });
 
-<<<<<<< HEAD
-    before(() => {
-      cy.getCreatedHostData()
-        .then((hostData) =>
-          loadRule(
-            { query: `agent.name: ${hostData.createdHost.hostname} and agent.type: endpoint` },
-            false
-          )
-        )
-        .then((data) => {
-          ruleId = data.id;
-          ruleName = data.name;
-        });
-=======
     describe('From manage', () => {
       it('should allow filtering endpoint by Isolated status', () => {
         loadPage(APP_ENDPOINTS_PATH);
@@ -172,27 +68,28 @@
         cy.getByTestSubj('endpointTableRowActions').click();
         cy.getByTestSubj('isolateLink').click();
 
-        cy.contains(`Isolate host ${createdHost.hostname} from network.`);
-        cy.getByTestSubj('endpointHostIsolationForm');
-        cy.getByTestSubj('host_isolation_comment').type(isolateComment);
-        cy.getByTestSubj('hostIsolateConfirmButton').click();
-        cy.contains(`Isolation on host ${createdHost.hostname} successfully submitted`);
-        cy.getByTestSubj('euiFlyoutCloseButton').click();
-        cy.getByTestSubj('rowHostStatus-actionStatuses').should('contain.text', 'Isolated');
-        filterOutIsolatedHosts();
-
-        checkEndpointListForOnlyIsolatedHosts();
-
-        cy.getByTestSubj('endpointTableRowActions').click();
-        cy.getByTestSubj('unIsolateLink').click();
-        releaseHostWithComment(releaseComment, createdHost.hostname);
+        cy.getCreatedHostData().then(({ createdHost }) => {
+          cy.contains(`Isolate host ${createdHost.hostname} from network.`);
+          cy.getByTestSubj('endpointHostIsolationForm');
+          cy.getByTestSubj('host_isolation_comment').type(getIsolateComment(createdHost.hostname));
+          cy.getByTestSubj('hostIsolateConfirmButton').click();
+          cy.contains(`Isolation on host ${createdHost.hostname} successfully submitted`);
+          cy.getByTestSubj('euiFlyoutCloseButton').click();
+          cy.getByTestSubj('rowHostStatus-actionStatuses').should('contain.text', 'Isolated');
+          filterOutIsolatedHosts();
+
+          checkEndpointListForOnlyIsolatedHosts();
+
+          cy.getByTestSubj('endpointTableRowActions').click();
+          cy.getByTestSubj('unIsolateLink').click();
+          releaseHostWithComment(getReleaseComment(createdHost.hostname), createdHost.hostname);
+        });
         cy.contains('Confirm').click();
         cy.getByTestSubj('euiFlyoutCloseButton').click();
         cy.getByTestSubj('adminSearchBar').type('{selectall}{backspace}');
         cy.getByTestSubj('querySubmitButton').click();
         checkEndpointListForOnlyUnIsolatedHosts();
       });
->>>>>>> 4df7a541
     });
 
     describe('From alerts', () => {
@@ -200,45 +97,19 @@
       let ruleName: string;
 
       before(() => {
-        loadRule(
-          { query: `agent.name: ${createdHost.hostname} and agent.type: endpoint` },
-          false
-        ).then((data) => {
-          ruleId = data.id;
-          ruleName = data.name;
-        });
-      });
-
-<<<<<<< HEAD
-    it('should isolate and release host', () => {
-      loadPage(APP_ENDPOINTS_PATH);
-      cy.getCreatedHostData().then((hostData) => {
-        const createdHost = hostData.createdHost;
-        const isolateComment = getIsolateComment(createdHost.hostname);
-        const releaseComment = getReleaseComment(createdHost.hostname);
-
-        cy.contains(createdHost.hostname).should('exist');
-
-        toggleRuleOffAndOn(ruleName);
-        visitRuleAlerts(ruleName);
-
-        closeAllToasts();
-        openAlertDetailsView();
-
-        isolateHostWithComment(isolateComment, createdHost.hostname);
-
-        cy.getByTestSubj('hostIsolateConfirmButton').click();
-        cy.contains(`Isolation on host ${createdHost.hostname} successfully submitted`);
-
-        cy.getByTestSubj('euiFlyoutCloseButton').click();
-        openAlertDetailsView();
-
-        checkFlyoutEndpointIsolation();
-
-        releaseHostWithComment(releaseComment, createdHost.hostname);
-        cy.contains('Confirm').click();
-
-=======
+        cy.getCreatedHostData()
+          .then(({ createdHost }) =>
+            loadRule(
+              { query: `agent.name: ${createdHost.hostname} and agent.type: endpoint` },
+              false
+            )
+          )
+          .then((data) => {
+            ruleId = data.id;
+            ruleName = data.name;
+          });
+      });
+
       after(() => {
         if (ruleId) {
           cleanupRule(ruleId);
@@ -247,29 +118,30 @@
 
       it('should isolate and release host', () => {
         loadPage(APP_ENDPOINTS_PATH);
-        cy.contains(createdHost.hostname).should('exist');
-
-        toggleRuleOffAndOn(ruleName);
-        visitRuleAlerts(ruleName);
-
-        closeAllToasts();
-        openAlertDetailsView();
-
-        isolateHostWithComment(isolateComment, createdHost.hostname);
-
-        cy.getByTestSubj('hostIsolateConfirmButton').click();
-        cy.contains(`Isolation on host ${createdHost.hostname} successfully submitted`);
-
-        cy.getByTestSubj('euiFlyoutCloseButton').click();
-        openAlertDetailsView();
-
-        checkFlyoutEndpointIsolation();
-
-        releaseHostWithComment(releaseComment, createdHost.hostname);
-        cy.contains('Confirm').click();
-
->>>>>>> 4df7a541
-        cy.contains(`Release on host ${createdHost.hostname} successfully submitted`);
+        cy.getCreatedHostData().then(({ createdHost }) => {
+          cy.contains(createdHost.hostname).should('exist');
+
+          toggleRuleOffAndOn(ruleName);
+          visitRuleAlerts(ruleName);
+
+          closeAllToasts();
+          openAlertDetailsView();
+
+          isolateHostWithComment(getIsolateComment(createdHost.hostname), createdHost.hostname);
+
+          cy.getByTestSubj('hostIsolateConfirmButton').click();
+          cy.contains(`Isolation on host ${createdHost.hostname} successfully submitted`);
+
+          cy.getByTestSubj('euiFlyoutCloseButton').click();
+          openAlertDetailsView();
+
+          checkFlyoutEndpointIsolation();
+
+          releaseHostWithComment(getReleaseComment(createdHost.hostname), createdHost.hostname);
+          cy.contains('Confirm').click();
+
+          cy.contains(`Release on host ${createdHost.hostname} successfully submitted`);
+        });
         cy.getByTestSubj('euiFlyoutCloseButton').click();
         openAlertDetailsView();
         cy.getByTestSubj('event-field-agent.status').within(() => {
@@ -285,34 +157,21 @@
 
       const caseOwner = 'securitySolution';
 
-<<<<<<< HEAD
-    before(() => {
-      cy.getCreatedHostData()
-        .then((hostData) =>
-          loadRule(
-            { query: `agent.name: ${hostData.createdHost.hostname} and agent.type: endpoint` },
-            false
+      before(() => {
+        cy.getCreatedHostData()
+          .then(({ createdHost }) =>
+            loadRule(
+              { query: `agent.name: ${createdHost.hostname} and agent.type: endpoint` },
+              false
+            )
           )
-        )
-        .then((data) => {
-          ruleId = data.id;
-          ruleName = data.name;
-        });
-      loadCase(caseOwner).then((data) => {
-        caseId = data.id;
-=======
-      before(() => {
-        loadRule(
-          { query: `agent.name: ${createdHost.hostname} and agent.type: endpoint` },
-          false
-        ).then((data) => {
-          ruleId = data.id;
-          ruleName = data.name;
-        });
+          .then((data) => {
+            ruleId = data.id;
+            ruleName = data.name;
+          });
         loadCase(caseOwner).then((data) => {
           caseId = data.id;
         });
->>>>>>> 4df7a541
       });
 
       beforeEach(() => {
@@ -328,123 +187,66 @@
         }
       });
 
-<<<<<<< HEAD
-    it('should isolate and release host', () => {
-      loadPage(APP_ENDPOINTS_PATH);
-      cy.getCreatedHostData().then((hostData) => {
-        const createdHost = hostData.createdHost;
-        const isolateComment = getIsolateComment(createdHost.hostname);
-        const releaseComment = getReleaseComment(createdHost.hostname);
-
-        cy.contains(createdHost.hostname).should('exist');
-
-        toggleRuleOffAndOn(ruleName);
-
-        visitRuleAlerts(ruleName);
-        closeAllToasts();
-
-        openAlertDetailsView();
-
-        cy.getByTestSubj('add-to-existing-case-action').click();
-        cy.getByTestSubj(`cases-table-row-select-${caseId}`).click();
-        cy.contains(`An alert was added to \"Test ${caseOwner} case`);
-
-        cy.intercept('GET', `/api/cases/${caseId}/user_actions/_find*`).as('case');
-        loadPage(`${APP_CASES_PATH}/${caseId}`);
-        cy.wait('@case', { timeout: 30000 }).then(({ response: res }) => {
-          const caseAlertId = res?.body.userActions[1].id;
-
-          closeAllToasts();
-          openCaseAlertDetails(caseAlertId);
-          isolateHostWithComment(isolateComment, createdHost.hostname);
-          cy.getByTestSubj('hostIsolateConfirmButton').click();
-
-          cy.getByTestSubj('euiFlyoutCloseButton').click();
-
-          cy.getByTestSubj('user-actions-list').within(() => {
-            cy.contains(isolateComment);
-            cy.get('[aria-label="lock"]').should('exist');
-            cy.get('[aria-label="lockOpen"]').should('not.exist');
-          });
-
-          waitForReleaseOption(caseAlertId);
-
-          releaseHostWithComment(releaseComment, createdHost.hostname);
-
-          cy.contains('Confirm').click();
-
-          cy.contains(`Release on host ${createdHost.hostname} successfully submitted`);
-          cy.getByTestSubj('euiFlyoutCloseButton').click();
-
-          cy.getByTestSubj('user-actions-list').within(() => {
-            cy.contains(releaseComment);
-            cy.contains(isolateComment);
-            cy.get('[aria-label="lock"]').should('exist');
-            cy.get('[aria-label="lockOpen"]').should('exist');
-          });
-
-          openCaseAlertDetails(caseAlertId);
-
-=======
       it('should isolate and release host', () => {
         loadPage(APP_ENDPOINTS_PATH);
-        cy.contains(createdHost.hostname).should('exist');
-
-        toggleRuleOffAndOn(ruleName);
-
-        visitRuleAlerts(ruleName);
-        closeAllToasts();
-
-        openAlertDetailsView();
-
-        cy.getByTestSubj('add-to-existing-case-action').click();
-        cy.getByTestSubj(`cases-table-row-select-${caseId}`).click();
-        cy.contains(`An alert was added to \"Test ${caseOwner} case`);
-
-        cy.intercept('GET', `/api/cases/${caseId}/user_actions/_find*`).as('case');
-        loadPage(`${APP_CASES_PATH}/${caseId}`);
-        cy.wait('@case', { timeout: 30000 }).then(({ response: res }) => {
-          const caseAlertId = res?.body.userActions[1].id;
-
+        cy.getCreatedHostData().then(({ createdHost }) => {
+          cy.contains(createdHost.hostname).should('exist');
+
+          toggleRuleOffAndOn(ruleName);
+
+          visitRuleAlerts(ruleName);
           closeAllToasts();
-          openCaseAlertDetails(caseAlertId);
-          isolateHostWithComment(isolateComment, createdHost.hostname);
-          cy.getByTestSubj('hostIsolateConfirmButton').click();
-
-          cy.getByTestSubj('euiFlyoutCloseButton').click();
-
-          cy.getByTestSubj('user-actions-list').within(() => {
-            cy.contains(isolateComment);
-            cy.get('[aria-label="lock"]').should('exist');
-            cy.get('[aria-label="lockOpen"]').should('not.exist');
-          });
-
-          waitForReleaseOption(caseAlertId);
-
-          releaseHostWithComment(releaseComment, createdHost.hostname);
-
-          cy.contains('Confirm').click();
-
-          cy.contains(`Release on host ${createdHost.hostname} successfully submitted`);
-          cy.getByTestSubj('euiFlyoutCloseButton').click();
-
-          cy.getByTestSubj('user-actions-list').within(() => {
-            cy.contains(releaseComment);
-            cy.contains(isolateComment);
-            cy.get('[aria-label="lock"]').should('exist');
-            cy.get('[aria-label="lockOpen"]').should('exist');
-          });
-
-          openCaseAlertDetails(caseAlertId);
-
->>>>>>> 4df7a541
-          cy.getByTestSubj('event-field-agent.status').then(($status) => {
-            if ($status.find('[title="Isolated"]').length > 0) {
-              cy.getByTestSubj('euiFlyoutCloseButton').click();
-              cy.getByTestSubj(`comment-action-show-alert-${caseAlertId}`).click();
-              cy.getByTestSubj('take-action-dropdown-btn').click();
-            }
-            cy.get('[title="Isolated"]').should('not.exist');
+
+          openAlertDetailsView();
+
+          cy.getByTestSubj('add-to-existing-case-action').click();
+          cy.getByTestSubj(`cases-table-row-select-${caseId}`).click();
+          cy.contains(`An alert was added to \"Test ${caseOwner} case`);
+
+          cy.intercept('GET', `/api/cases/${caseId}/user_actions/_find*`).as('case');
+          loadPage(`${APP_CASES_PATH}/${caseId}`);
+          cy.wait('@case', { timeout: 30000 }).then(({ response: res }) => {
+            const caseAlertId = res?.body.userActions[1].id;
+
+            closeAllToasts();
+            openCaseAlertDetails(caseAlertId);
+            isolateHostWithComment(getIsolateComment(createdHost.hostname), createdHost.hostname);
+            cy.getByTestSubj('hostIsolateConfirmButton').click();
+
+            cy.getByTestSubj('euiFlyoutCloseButton').click();
+
+            cy.getByTestSubj('user-actions-list').within(() => {
+              cy.contains(getIsolateComment(createdHost.hostname));
+              cy.get('[aria-label="lock"]').should('exist');
+              cy.get('[aria-label="lockOpen"]').should('not.exist');
+            });
+
+            waitForReleaseOption(caseAlertId);
+
+            releaseHostWithComment(getReleaseComment(createdHost.hostname), createdHost.hostname);
+
+            cy.contains('Confirm').click();
+
+            cy.contains(`Release on host ${createdHost.hostname} successfully submitted`);
+            cy.getByTestSubj('euiFlyoutCloseButton').click();
+
+            cy.getByTestSubj('user-actions-list').within(() => {
+              cy.contains(getReleaseComment(createdHost.hostname));
+              cy.contains(getIsolateComment(createdHost.hostname));
+              cy.get('[aria-label="lock"]').should('exist');
+              cy.get('[aria-label="lockOpen"]').should('exist');
+            });
+
+            openCaseAlertDetails(caseAlertId);
+
+            cy.getByTestSubj('event-field-agent.status').then(($status) => {
+              if ($status.find('[title="Isolated"]').length > 0) {
+                cy.getByTestSubj('euiFlyoutCloseButton').click();
+                cy.getByTestSubj(`comment-action-show-alert-${caseAlertId}`).click();
+                cy.getByTestSubj('take-action-dropdown-btn').click();
+              }
+              cy.get('[title="Isolated"]').should('not.exist');
+            });
           });
         });
       });
