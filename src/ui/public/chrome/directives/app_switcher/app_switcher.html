--- conflicted
+++ resolved
@@ -9,13 +9,8 @@
       ng-href="{{ link.active ? link.url : (link.lastSubUrl || link.url) }}"
       data-test-subj="appLink">
 
-<<<<<<< HEAD
-      <div ng-if="link.icon" ng-style="{ 'background-image': 'url(../' + link.icon + ')' }" class="app-icon"></div>
-      <div ng-if="!link.icon" class="app-icon app-icon-missing"><span>{{ link.title[0] }}</span></div>
-=======
       <div ng-if="link.icon" ng-style="{ 'mask-image': 'url(../' + link.icon + ')' }" class="app-icon"></div>
       <div ng-if="!link.icon" class="app-icon-missing">{{ link.title[0] }}</div>
->>>>>>> d8312934
 
       <div class="app-title">{{ link.title }}</div>
     </a>
