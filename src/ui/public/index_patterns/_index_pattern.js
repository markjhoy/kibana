--- conflicted
+++ resolved
@@ -30,10 +30,10 @@
   const configWatchers = new WeakMap();
   const docSources = new WeakMap();
   const getRoutes = () => ({
-    edit: '/settings/indices/{{id}}',
-    addField: '/settings/indices/{{id}}/create-field',
-    indexedFields: '/settings/indices/{{id}}?_a=(tab:indexedFields)',
-    scriptedFields: '/settings/indices/{{id}}?_a=(tab:scriptedFields)'
+    edit: '/settings/indices/edit/{{id}}',
+    addField: '/settings/indices/edit/{{id}}/create-field',
+    indexedFields: '/settings/indices/edit/{{id}}?_a=(tab:indexedFields)',
+    scriptedFields: '/settings/indices/edit/{{id}}?_a=(tab:scriptedFields)'
   });
 
   const mapping = mappingSetup.expandShorthand({
@@ -362,15 +362,5 @@
     }
   }
 
-<<<<<<< HEAD
-  IndexPattern.prototype.routes = {
-    edit: '/settings/indices/edit/{{id}}',
-    addField: '/settings/indices/edit/{{id}}/create-field',
-    indexedFields: '/settings/indices/edit/{{id}}?_a=(tab:indexedFields)',
-    scriptedFields: '/settings/indices/edit/{{id}}?_a=(tab:scriptedFields)'
-  };
-
-=======
->>>>>>> f1a62904
   return IndexPattern;
 };