--- conflicted
+++ resolved
@@ -3,13 +3,8 @@
 import _ from 'lodash';
 import override from './override';
 import createDefaultSchema from './schema';
-<<<<<<< HEAD
-let pkg = require('requirefrom')('src/utils')('packageJson');
+import pkg from '../../utils/packageJson';
 import clone from './deep_clone_with_buffers';
-=======
-import pkg from '../../utils/packageJson';
-import clone from './deepCloneWithBuffers';
->>>>>>> 506c9939
 import { zipObject } from 'lodash';
 
 const schema = Symbol('Joi Schema');
