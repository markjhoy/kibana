/*
 * Copyright Elasticsearch B.V. and/or licensed to Elasticsearch B.V. under one
 * or more contributor license agreements. Licensed under the Elastic License
 * 2.0 and the Server Side Public License, v 1; you may not use this file except
 * in compliance with, at your election, the Elastic License 2.0 or the Server
 * Side Public License, v 1.
 */
import { isEqual } from 'lodash';
import {
  isOfAggregateQueryType,
  getIndexPatternFromSQLQuery,
  getIndexPatternFromESQLQuery,
  AggregateQuery,
  Query,
} from '@kbn/es-query';
import { useCallback, useEffect, useRef } from 'react';
import type { DataViewListItem, DataViewsContract, DataView } from '@kbn/data-views-plugin/public';
import { SavedSearch } from '@kbn/saved-search-plugin/public';
import type { GetStateReturn } from '../services/discover_state';
import type { DataDocuments$ } from './use_saved_search';
import { FetchStatus } from '../../types';

const MAX_NUM_OF_COLUMNS = 50;

/**
 * Hook to take care of text based query language state transformations when a new result is returned
 * If necessary this is setting displayed columns and selected data view
 */
export function useTextBasedQueryLanguage({
  documents$,
  dataViews,
  stateContainer,
  dataViewList,
  savedSearch,
}: {
  documents$: DataDocuments$;
  stateContainer: GetStateReturn;
  dataViews: DataViewsContract;
  dataViewList: Array<DataViewListItem | DataView>;
  savedSearch: SavedSearch;
}) {
  const prev = useRef<{ query: AggregateQuery | Query | undefined; columns: string[] }>({
    columns: [],
    query: undefined,
  });

  const cleanup = useCallback(() => {
    if (prev.current.query) {
      // cleanup when it's not a text based query lang
      prev.current = {
        columns: [],
        query: undefined,
      };
    }
  }, []);

  useEffect(() => {
    const subscription = documents$.subscribe(async (next) => {
      const { query, recordRawType } = next;
      if (!query || next.fetchStatus === FetchStatus.ERROR) {
        return;
      }
      const { columns: stateColumns, index } = stateContainer.appStateContainer.getState();
      let nextColumns: string[] = [];
      const isTextBasedQueryLang =
        recordRawType === 'plain' &&
        query &&
        isOfAggregateQueryType(query) &&
        ('sql' in query || 'esql' in query);
      const hasResults = next.result?.length && next.fetchStatus === FetchStatus.COMPLETE;
      const initialFetch = !prev.current.columns.length;

      if (isTextBasedQueryLang) {
        if (hasResults) {
          // check if state needs to contain column transformation due to a different columns in the resultset
          const firstRow = next.result![0];
          const firstRowColumns = Object.keys(firstRow.raw).slice(0, MAX_NUM_OF_COLUMNS);
          if (
            !isEqual(firstRowColumns, prev.current.columns) &&
            !isEqual(query, prev.current.query)
          ) {
            prev.current = { columns: firstRowColumns, query };
            nextColumns = firstRowColumns;
          }

          if (firstRowColumns && initialFetch) {
            prev.current = { columns: firstRowColumns, query };
          }
        }
<<<<<<< HEAD
        const indexPatternFromQuery =
          'sql' in query
            ? getIndexPatternFromSQLQuery(query.sql)
            : getIndexPatternFromESQLQuery(query.esql);
        const dataViewObj = dataViewList.find(({ title }) => title === indexPatternFromQuery);
=======
        const indexPatternFromQuery = getIndexPatternFromSQLQuery(query.sql);
        let dataViewObj = dataViewList.find(({ title }) => title === indexPatternFromQuery);

        // no dataview found but the index pattern is valid
        // create an adhoc instance instead
        if (!dataViewObj) {
          dataViewObj = await dataViews.create({
            title: indexPatternFromQuery,
          });
>>>>>>> d01b5de2

          if (dataViewObj.fields.getByName('@timestamp')?.type === 'date') {
            dataViewObj.timeFieldName = '@timestamp';
          } else if (dataViewObj.fields.getByType('date')?.length) {
            const dateFields = dataViewObj.fields.getByType('date');
            dataViewObj.timeFieldName = dateFields[0].name;
          }
        }

        // don't set the columns on initial fetch, to prevent overwriting existing state
        const addColumnsToState = Boolean(
          nextColumns.length && (!initialFetch || !stateColumns?.length)
        );
        // no need to reset index to state if it hasn't changed
        const addDataViewToState = Boolean(dataViewObj.id !== index);
        if (!addColumnsToState && !addDataViewToState) {
          return;
        }

        const nextState = {
          ...(addDataViewToState && { index: dataViewObj.id }),
          columns: nextColumns,
        };
        stateContainer.replaceUrlAppState(nextState);
      } else {
        // cleanup for a "regular" query
        cleanup();
      }
    });
    return () => {
      // cleanup for e.g. when savedSearch is switched
      cleanup();
      subscription.unsubscribe();
    };
  }, [documents$, dataViews, stateContainer, dataViewList, savedSearch, cleanup]);
}<|MERGE_RESOLUTION|>--- conflicted
+++ resolved
@@ -87,14 +87,10 @@
             prev.current = { columns: firstRowColumns, query };
           }
         }
-<<<<<<< HEAD
         const indexPatternFromQuery =
           'sql' in query
             ? getIndexPatternFromSQLQuery(query.sql)
             : getIndexPatternFromESQLQuery(query.esql);
-        const dataViewObj = dataViewList.find(({ title }) => title === indexPatternFromQuery);
-=======
-        const indexPatternFromQuery = getIndexPatternFromSQLQuery(query.sql);
         let dataViewObj = dataViewList.find(({ title }) => title === indexPatternFromQuery);
 
         // no dataview found but the index pattern is valid
@@ -103,7 +99,6 @@
           dataViewObj = await dataViews.create({
             title: indexPatternFromQuery,
           });
->>>>>>> d01b5de2
 
           if (dataViewObj.fields.getByName('@timestamp')?.type === 'date') {
             dataViewObj.timeFieldName = '@timestamp';
