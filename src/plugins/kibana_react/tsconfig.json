--- conflicted
+++ resolved
@@ -12,12 +12,9 @@
     "@kbn/test-jest-helpers",
     "@kbn/i18n",
     "@kbn/i18n-react",
-<<<<<<< HEAD
     "@kbn/react-kibana-context",
     "@kbn/react-kibana-mount",
-=======
     "@kbn/core-theme-browser",
->>>>>>> 5935c431
   ],
   "exclude": [
     "target/**/*",
