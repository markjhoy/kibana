--- conflicted
+++ resolved
@@ -15,12 +15,8 @@
 import React from 'react';
 import { batch } from 'react-redux';
 
-<<<<<<< HEAD
-import { DashboardContainerInput } from '../../../../common';
-=======
 import { EmbeddableInput, isReferenceOrValueEmbeddable } from '@kbn/embeddable-plugin/public';
 import { DashboardContainerInput, DashboardPanelMap } from '../../../../common';
->>>>>>> 3a15094e
 import { DASHBOARD_CONTENT_ID, SAVED_OBJECT_POST_TIME } from '../../../dashboard_constants';
 import {
   SaveDashboardReturn,
