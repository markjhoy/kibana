/*
 * Copyright Elasticsearch B.V. and/or licensed to Elasticsearch B.V. under one
 * or more contributor license agreements. Licensed under the Elastic License
 * 2.0 and the Server Side Public License, v 1; you may not use this file except
 * in compliance with, at your election, the Elastic License 2.0 or the Server
 * Side Public License, v 1.
 */

<<<<<<< HEAD
import { partition } from 'lodash';
=======
>>>>>>> 1def7cba
import { queryToAst } from '@kbn/data-plugin/common';
import { EventAnnotationServiceType } from './types';
import {
  defaultAnnotationColor,
  defaultAnnotationRangeColor,
  defaultAnnotationLabel,
<<<<<<< HEAD
  isRangeAnnotation,
  isQueryAnnotation,
=======
  isQueryAnnotationConfig,
>>>>>>> 1def7cba
} from './helpers';

export function hasIcon(icon: string | undefined): icon is string {
  return icon != null && icon !== 'empty';
}

export function getEventAnnotationService(): EventAnnotationServiceType {
  return {
    toExpression: (annotations) => {
      const visibleAnnotations = annotations.filter(({ isHidden }) => !isHidden);
      const [queryBasedAnnotations, manualBasedAnnotations] = partition(
        visibleAnnotations,
        isQueryAnnotation
      );

      const expressions = [];

      for (const annotation of manualBasedAnnotations) {
        if (isRangeAnnotation(annotation)) {
          const { label, isHidden, color, key, outside } = annotation;
          const { timestamp: time, endTimestamp: endTime } = key;
          expressions.push({
            type: 'expression' as const,
            chain: [
              {
                type: 'function' as const,
                function: 'manual_range_event_annotation',
                arguments: {
                  time: [time],
                  endTime: [endTime],
                  label: [label || defaultAnnotationLabel],
                  color: [color || defaultAnnotationRangeColor],
                  outside: [Boolean(outside)],
                  isHidden: [Boolean(isHidden)],
                },
              },
<<<<<<< HEAD
            ],
          });
        } else {
          const { label, isHidden, color, lineStyle, lineWidth, icon, key, textVisibility } =
            annotation;
          expressions.push({
            type: 'expression' as const,
            chain: [
              {
                type: 'function' as const,
                function: 'manual_point_event_annotation',
                arguments: {
                  time: [key.timestamp],
                  label: [label || defaultAnnotationLabel],
                  color: [color || defaultAnnotationColor],
                  lineWidth: [lineWidth || 1],
                  lineStyle: [lineStyle || 'solid'],
                  icon: hasIcon(icon) ? [icon] : ['triangle'],
                  textVisibility: [textVisibility || false],
                  isHidden: [Boolean(isHidden)],
                },
              },
            ],
          });
        }
      }

      for (const annotation of queryBasedAnnotations) {
        const {
=======
            },
          ],
        };
      } else if (isQueryAnnotationConfig(annotation)) {
        const {
          extraFields,
>>>>>>> 1def7cba
          label,
          isHidden,
          color,
          lineStyle,
          lineWidth,
          icon,
<<<<<<< HEAD
          key,
          textVisibility,
          textField,
          textSource,
          query,
          extraFields,
        } = annotation;
        expressions.push({
          type: 'expression' as const,
=======
          filter,
          textVisibility,
          timeField,
          textField,
        } = annotation;
        return {
          type: 'expression',
          chain: [
            {
              type: 'function',
              function: 'query_point_event_annotation',
              arguments: {
                filter: filter ? [queryToAst(filter)] : [],
                timeField: [timeField],
                textField: [textField],
                label: [label || defaultAnnotationLabel],
                color: [color || defaultAnnotationColor],
                lineWidth: [lineWidth || 1],
                lineStyle: [lineStyle || 'solid'],
                icon: hasIcon(icon) ? [icon] : ['triangle'],
                textVisibility: [textVisibility || false],
                isHidden: [Boolean(isHidden)],
                extraFields: extraFields || [],
              },
            },
          ],
        };
      } else {
        const { label, isHidden, color, lineStyle, lineWidth, icon, key, textVisibility } =
          annotation;
        return {
          type: 'expression',
>>>>>>> 1def7cba
          chain: [
            {
              type: 'function' as const,
              function: 'query_point_event_annotation',
              arguments: {
                field: [key.field],
                label: [label || defaultAnnotationLabel],
                color: [color || defaultAnnotationColor],
                lineWidth: [lineWidth || 1],
                lineStyle: [lineStyle || 'solid'],
                icon: hasIcon(icon) ? [icon] : ['triangle'],
                textVisibility: [textVisibility || false],
                textField: textVisibility && textSource === 'field' && textField ? [textField] : [],
                isHidden: [Boolean(isHidden)],
                query: query ? [queryToAst(query)] : [],
                extraFields: extraFields || [],
              },
            },
          ],
        });
      }
      return expressions;
    },
  };
}<|MERGE_RESOLUTION|>--- conflicted
+++ resolved
@@ -6,22 +6,15 @@
  * Side Public License, v 1.
  */
 
-<<<<<<< HEAD
 import { partition } from 'lodash';
-=======
->>>>>>> 1def7cba
 import { queryToAst } from '@kbn/data-plugin/common';
 import { EventAnnotationServiceType } from './types';
 import {
   defaultAnnotationColor,
   defaultAnnotationRangeColor,
   defaultAnnotationLabel,
-<<<<<<< HEAD
-  isRangeAnnotation,
-  isQueryAnnotation,
-=======
+  isRangeAnnotationConfig,
   isQueryAnnotationConfig,
->>>>>>> 1def7cba
 } from './helpers';
 
 export function hasIcon(icon: string | undefined): icon is string {
@@ -34,13 +27,13 @@
       const visibleAnnotations = annotations.filter(({ isHidden }) => !isHidden);
       const [queryBasedAnnotations, manualBasedAnnotations] = partition(
         visibleAnnotations,
-        isQueryAnnotation
+        isQueryAnnotationConfig
       );
 
       const expressions = [];
 
       for (const annotation of manualBasedAnnotations) {
-        if (isRangeAnnotation(annotation)) {
+        if (isRangeAnnotationConfig(annotation)) {
           const { label, isHidden, color, key, outside } = annotation;
           const { timestamp: time, endTimestamp: endTime } = key;
           expressions.push({
@@ -58,7 +51,6 @@
                   isHidden: [Boolean(isHidden)],
                 },
               },
-<<<<<<< HEAD
             ],
           });
         } else {
@@ -88,79 +80,35 @@
 
       for (const annotation of queryBasedAnnotations) {
         const {
-=======
-            },
-          ],
-        };
-      } else if (isQueryAnnotationConfig(annotation)) {
-        const {
-          extraFields,
->>>>>>> 1def7cba
           label,
           isHidden,
           color,
           lineStyle,
           lineWidth,
           icon,
-<<<<<<< HEAD
-          key,
+          timeField,
           textVisibility,
           textField,
-          textSource,
-          query,
+          filter,
           extraFields,
         } = annotation;
         expressions.push({
           type: 'expression' as const,
-=======
-          filter,
-          textVisibility,
-          timeField,
-          textField,
-        } = annotation;
-        return {
-          type: 'expression',
           chain: [
             {
-              type: 'function',
+              type: 'function' as const,
               function: 'query_point_event_annotation',
               arguments: {
-                filter: filter ? [queryToAst(filter)] : [],
                 timeField: [timeField],
-                textField: [textField],
                 label: [label || defaultAnnotationLabel],
                 color: [color || defaultAnnotationColor],
                 lineWidth: [lineWidth || 1],
                 lineStyle: [lineStyle || 'solid'],
                 icon: hasIcon(icon) ? [icon] : ['triangle'],
                 textVisibility: [textVisibility || false],
+                textField: textVisibility && textField ? [textField] : [],
                 isHidden: [Boolean(isHidden)],
-                extraFields: extraFields || [],
-              },
-            },
-          ],
-        };
-      } else {
-        const { label, isHidden, color, lineStyle, lineWidth, icon, key, textVisibility } =
-          annotation;
-        return {
-          type: 'expression',
->>>>>>> 1def7cba
-          chain: [
-            {
-              type: 'function' as const,
-              function: 'query_point_event_annotation',
-              arguments: {
-                field: [key.field],
-                label: [label || defaultAnnotationLabel],
-                color: [color || defaultAnnotationColor],
-                lineWidth: [lineWidth || 1],
-                lineStyle: [lineStyle || 'solid'],
-                icon: hasIcon(icon) ? [icon] : ['triangle'],
-                textVisibility: [textVisibility || false],
-                textField: textVisibility && textSource === 'field' && textField ? [textField] : [],
-                isHidden: [Boolean(isHidden)],
-                query: query ? [queryToAst(query)] : [],
+                filter: filter ? [queryToAst(filter)] : [],
                 extraFields: extraFields || [],
               },
             },
