--- conflicted
+++ resolved
@@ -44,18 +44,14 @@
           lastResp = resp;
         }
 
-<<<<<<< HEAD
         // fallback to just a number of milliseconds, ensure ms is >= 1
         var ms = Math.max(Math.floor(target), 1);
         return moment.duration(ms, 'ms');
-=======
-        return moment.duration(Math.floor(target), 'ms');
       }
 
       return function (buckets, duration) {
         var interval = pick(buckets, duration);
         if (interval) return moment.duration(interval._data);
->>>>>>> 0639ea94
       };
     }
 
