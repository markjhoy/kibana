--- conflicted
+++ resolved
@@ -127,14 +127,6 @@
           });
 
         // chart base line
-<<<<<<< HEAD
-        var line = layer.append('line')
-          .attr('x1', 0)
-          .attr('y1', height)
-          .attr('x2', width)
-          .attr('y2', height);
-          
-=======
 //        var line = svg.append('line')
 //          .attr('x1', 0)
 //          .attr('y1', height)
@@ -143,7 +135,6 @@
 //          .style('stroke', '#848e96')
 //          .style('stroke-width', 1);
 
->>>>>>> e6ae197d
         // Add tooltip
         if (isTooltip) {
           bars.call(tooltip.render());
