define(function (require) {
  return function LegendFactory(d3, Private) {
    var _ = require('lodash');

    var renderLegend = Private(require('components/vislib/components/Legend/legend'));

    // Dynamically adds css file
    require('css!components/vislib/components/styles/main');

<<<<<<< HEAD
    function Legend(vis) {
      this._attr = _.defaults(vis.config || {}, {
        'legendClass' : 'legend-col-wrapper',
        'blurredOpacity' : 0.3,
        'focusOpacity' : 1,
        'defaultOpacity' : 1,
        'isOpen' : false
      });
    }

    Legend.prototype.draw = function (vis) {
      return renderLegend(vis);
=======
    function Legend(legend) {
      this.legendClass = legend.class;
      this.labels = legend.labels;
      this.color = legend.color;
      this.blurredOpacity = 0.3;
      this.focusOpacity = 1;
      this.defaultOpacity = 1;
      this.isOpen = false;
//      this._attr = _.defaults(vis.config || {}, {
//        'legendClass' : 'legend-col-wrapper',
//        'blurredOpacity' : 0.3,
//        'focusOpacity' : 1,
//        'defaultOpacity' : 1,
//        'isOpen' : false
//      });
    }

    Legend.prototype.draw = function () {
      return renderLegend(this);
    };

    Legend.prototype.set = function (name, val) {
      this[name] = val;
    };

    Legend.prototype.get = function (name) {
      return this[name];
>>>>>>> ddbbf32e
    };

    return Legend;
  };
});<|MERGE_RESOLUTION|>--- conflicted
+++ resolved
@@ -3,13 +3,24 @@
     var _ = require('lodash');
 
     var renderLegend = Private(require('components/vislib/components/Legend/legend'));
+    var appendLegendDiv = Private(require('components/vislib/components/_functions/d3/_append_elem'));
+    var createHeader = Private(require('components/vislib/components/Legend/header'));
+    var toggleLegend = Private(require('components/vislib/components/Legend/toggle'));
+    var createList = Private(require('components/vislib/components/Legend/list'));
+    var classify = Private(require('components/vislib/components/Legend/classify'));
 
     // Dynamically adds css file
     require('css!components/vislib/components/styles/main');
 
-<<<<<<< HEAD
-    function Legend(vis) {
-      this._attr = _.defaults(vis.config || {}, {
+    function Legend(legend, config) {
+      // this.legendClass = legend.class;
+      this.labels = legend.labels;
+      this.color = legend.color;
+      // this.blurredOpacity = 0.3;
+      // this.focusOpacity = 1;
+      // this.defaultOpacity = 1;
+
+      this._attr = _.defaults(config || {}, {
         'legendClass' : 'legend-col-wrapper',
         'blurredOpacity' : 0.3,
         'focusOpacity' : 1,
@@ -18,28 +29,66 @@
       });
     }
 
-    Legend.prototype.draw = function (vis) {
-      return renderLegend(vis);
-=======
-    function Legend(legend) {
-      this.legendClass = legend.class;
-      this.labels = legend.labels;
-      this.color = legend.color;
-      this.blurredOpacity = 0.3;
-      this.focusOpacity = 1;
-      this.defaultOpacity = 1;
-      this.isOpen = false;
-//      this._attr = _.defaults(vis.config || {}, {
-//        'legendClass' : 'legend-col-wrapper',
-//        'blurredOpacity' : 0.3,
-//        'focusOpacity' : 1,
-//        'defaultOpacity' : 1,
-//        'isOpen' : false
-//      });
-    }
+    Legend.prototype.draw = function () {
+      //this.isOpen = isLegendOpen;
+      //return renderLegend(this);
+      var legendDiv = d3.select('.' + this._attr.legendClass);
+      var items = this.labels;
+      var header = createHeader(legendDiv);
+      var headerIcon = d3.select('.legend-toggle');
+      var list = createList(legendDiv, items, this);
+      var that = this;
 
-    Legend.prototype.draw = function () {
-      return renderLegend(this);
+      // toggle
+      headerIcon.on('click', function (d) {
+        if (that._attr.isOpen) {
+          // close legend
+          d3.select('.' + that._attr.legendClass)
+            .classed('legend-open', false);
+          d3.select('ul.legend-ul')
+            .classed('hidden', true);
+          that._attr.isOpen = false;
+          
+        } else {
+          // open legend
+          d3.select('.' + that._attr.legendClass)
+            .classed('legend-open', true);
+          d3.select('ul.legend-ul')
+            .classed('hidden', false);
+          that._attr.isOpen = true;
+        }
+      });
+
+      d3.selectAll('.color')
+        .on('mouseover', function (d) {
+          var liClass = '.' + classify(that.color(d));
+          d3.selectAll('.color').style('opacity', that._attr.blurredOpacity);
+          
+          // select series on chart
+          d3.selectAll(liClass).style('opacity', that._attr.focusOpacity);
+
+          d3.selectAll('.color')
+            .style('opacity', that._attr.blurredOpacity);
+          
+          // Select series on chart
+          d3.selectAll(liClass)
+            .style('opacity', that._attr.focusOpacity);
+        });
+
+      d3.selectAll('.color')
+        .on('mouseout', function () {
+          d3.selectAll('.color').style('opacity', that._attr.defaultOpacity);
+        });
+
+      // add/remove class for legend-open
+      if (this._attr.isOpen) {
+        d3.select('.' + this._attr.legendClass)
+          .classed('legend-open', true);
+      } else {
+        d3.select('.' + this._attr.legendClass)
+          .classed('legend-open', false);
+      }
+
     };
 
     Legend.prototype.set = function (name, val) {
@@ -48,7 +97,6 @@
 
     Legend.prototype.get = function (name) {
       return this[name];
->>>>>>> ddbbf32e
     };
 
     return Legend;
