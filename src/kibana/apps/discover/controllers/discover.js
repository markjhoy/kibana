define(function (require) {
  var _ = require('utils/mixins');

  var settingsHtml = require('text!../partials/settings.html');
  var timepickerHtml = require('text!partials/timepicker.html');

  var app = require('modules').get('app/discover');

  require('services/state');
  require('directives/fixed_scroll');

  require('routes')
  .when('/discover/:id?', {
    templateUrl: 'kibana/apps/discover/index.html',
    reloadOnSearch: false,
    resolve: {
      search: function (savedSearches, $route) {
        return savedSearches.get($route.current.params.id);
      }
    }
  });

  var intervals = [
    { display: '', val: null },
    { display: 'Hourly', val: 'hourly' },
    { display: 'Daily', val: 'daily' },
    { display: 'Weekly', val: 'weekly' },
    { display: 'Monthly', val: 'monthly' },
    { display: 'Yearly', val: 'yearly' }
  ];

  app.controller('discover', function ($scope, config, $q, $route, savedSearches, courier, createNotifier, $location, state) {
    var notify = createNotifier({
      location: 'Discover'
    });
    var locals = $route.current.locals;
    var search = locals.search;

    if (!search) return notify.fatal('search failed to load');

    /* Manage state & url state */
    var initialQuery = search.get('query');

    function loadState() {
      $scope.state = state.get();
      $scope.state = _.defaults($scope.state, {
        query: initialQuery ? initialQuery.query_string.query : '',
        columns: ['_source'],
        sort: ['_score', 'desc']
      });
    }

    loadState();

    $scope.opts = {
      // number of records to fetch, then paginate through
      sampleSize: 500,
      // max length for summaries in the table
      maxSummaryLength: 100,
      // Index to match
      index: 'logstash-*',
      timefield: '@timestamp',
      savedSearch: search
    };

    // track the initial state of the search
    var searchIsUnsaved = search.unsaved;
    $scope.opts.saveDataSource = function () {
      search.save()
      .then(function () {
        notify.info('Saved Data Source "' + search.details.name + '"');
        if (searchIsUnsaved) {
          searchIsUnsaved = false;
          $location.url('/discover/' + search.get('id'));
        }
      }, notify.error);
    };

    // stores the complete list of fields
    $scope.fields = null;

    // index pattern interval options
    $scope.intervals = intervals;
    $scope.interval = intervals[0];

    // the index to use when they don't specify one
    config.$watch('discover.defaultIndex', function (val) {
      if (!val) return config.set('discover.defaultIndex', '_all');
      if (!$scope.opts.index) {
        $scope.opts.index = val;
        $scope.fetch();
      }
    });

    search.inherits(courier.rootSearchSource);

<<<<<<< HEAD
    search.onResults().then(function onResults(resp) {
      if (!$scope.fields) getFields();
      $scope.rows = resp.hits.hits;
      return search.onResults(onResults);
    });

    $scope.$on('$destroy', _.bindKey(search, 'cancelPending'));
=======
        $scope.rows = res.hits.hits;
        $scope.chart = {rows: [{columns: [{
          label: 'Events over time',
          xAxisLabel: 'DateTime',
          yAxisLabel: 'Hits',
          layers: [
            {
              key: 'somekey',
              values: _.map(res.aggregations.events.buckets, function (bucket) {
                return { y: bucket.doc_count, x: bucket.key_as_string };
              })
            }
          ]
        }]}]};
      });
>>>>>>> f6a2c061


    $scope.getSort = function () {
      return $scope.state.sort;
    };

    $scope.setSort = function (field, order) {
      var sort = {};
      sort[field] = order;
      search.sort([sort]);
      $scope.state.sort = [field, order];
      $scope.fetch();
    };

    $scope.toggleConfig = function () {
      // Close if already open
      if ($scope.configTemplate === settingsHtml) {
        delete $scope.configTemplate;
      } else {
        $scope.configTemplate = settingsHtml;
      }
    };

    $scope.toggleTimepicker = function () {
      // Close if already open
      if ($scope.configTemplate === timepickerHtml) {
        delete $scope.configTemplate;
      } else {
        $scope.configTemplate = timepickerHtml;
      }
    };

    $scope.resetQuery = function () {
      $scope.state.query = initialQuery ? initialQuery.query_string.query : '';
      $scope.fetch();
    };

    function updateDataSource() {
      if ($scope.opts.index !== search.get('index')) {
        // set the index on the savedSearch
        search.index($scope.opts.index);
        // clear the columns and fields, then refetch when we do a search
        //$scope.state.columns = $scope.fields = null;
      }

      if (!$scope.fields) getFields();

      search
        .size($scope.opts.sampleSize)
        .query(!$scope.state.query ? null : {
          query_string: {
            query: $scope.state.query
          }
        })
        .aggs({
          events: {
            date_histogram: {
              field: '@timestamp',
              interval: '12h',
              format: 'yyyy-MM-dd'
            }
          }
        });
    }

    $scope.fetch = function () {
      updateDataSource();
      // fetch just this savedSearch
      $scope.updateState();
      search.fetch();
    };

    $scope.updateState = function () {
      state.set($scope.state);
    };

    // This is a hacky optimization for comparing the contents of a large array to a short one.
    function arrayToKeys(array, value) {
      var obj = {};
      _.each(array, function (key) {
        obj[key] = value || true;
      });
      return obj;
    }

    var activeGetFields;
    function getFields() {
      var defer = $q.defer();

      if (activeGetFields) {
        activeGetFields.then(function () {
          defer.resolve();
        });
        return;
      }

      var currentState = _.transform($scope.fields || [], function (current, field) {
        current[field.name] = {
          display: field.display
        };
      }, {});

      search
        .getFields()
        .then(function (fields) {
          if (!fields) return;


          var columnObjects = arrayToKeys($scope.state.columns);

          $scope.fields = [];
          $scope.state.columns = $scope.state.columns || [];

          // Inject source into list;
          $scope.fields.push({name: '_source', type: 'source', display: false});

          _(fields)
            .keys()
            .sort()
            .each(function (name) {
              var field = fields[name];
              field.name = name;

              _.defaults(field, currentState[name]);
              $scope.fields.push(_.defaults(field, {display: columnObjects[name] || false}));
            });

          refreshColumns();

          defer.resolve();
        }, defer.reject);

      return defer.promise.then(function () {
        activeGetFields = null;
      });
    }

    // TODO: On array fields, negating does not negate the combination, rather all terms
    $scope.filterQuery = function (field, value, operation) {
      value = _.isArray(value) ? value : [value];
      operation = operation || '+';

      _.each(value, function (clause) {
        $scope.state.query = $scope.state.query + ' ' + operation + field + ':"' + addSlashes(clause) + '"';
      });

      $scope.fetch();
    };

    $scope.toggleField = function (name) {
      var field = _.find($scope.fields, { name: name });

      // toggle the display property
      field.display = !field.display;

      if ($scope.state.columns.length === 1 && $scope.state.columns[0] === '_source') {
        $scope.state.columns = _.toggleInOut($scope.state.columns, name);
        $scope.state.columns = _.toggleInOut($scope.state.columns, '_source');
        _.find($scope.fields, {name: '_source'}).display = false;

      } else {
        $scope.state.columns = _.toggleInOut($scope.state.columns, name);
      }

      refreshColumns();
    };

    $scope.refreshFieldList = function () {
      search.clearFieldCache(function () {
        getFields().then(function () {
          $scope.fetch();
        });
      });
    };

    function refreshColumns() {
      // Get all displayed field names;
      var fields = _.pluck(_.filter($scope.fields, function (field) {
        return field.display;
      }), 'name');

      // Make sure there are no columns added that aren't in the displayed field list.
      $scope.state.columns = _.intersection($scope.state.columns, fields);

      // If no columns remain, use _source
      if (!$scope.state.columns.length) {
        $scope.toggleField('_source');
      }

      $scope.updateState();
    }

    var addSlashes = function (str) {
      if (!_.isString(str)) return str;
      str = str.replace(/\\/g, '\\\\');
      str = str.replace(/\'/g, '\\\'');
      str = str.replace(/\"/g, '\\"');
      str = str.replace(/\0/g, '\\0');
      return str;
    };

    updateDataSource();
    $scope.$emit('application.load');
  });
});<|MERGE_RESOLUTION|>--- conflicted
+++ resolved
@@ -94,32 +94,28 @@
 
     search.inherits(courier.rootSearchSource);
 
-<<<<<<< HEAD
     search.onResults().then(function onResults(resp) {
       if (!$scope.fields) getFields();
+
       $scope.rows = resp.hits.hits;
+      $scope.chart = {rows: [{columns: [{
+        label: 'Events over time',
+        xAxisLabel: 'DateTime',
+        yAxisLabel: 'Hits',
+        layers: [
+          {
+            key: 'somekey',
+            values: _.map(resp.aggregations.events.buckets, function (bucket) {
+              return { y: bucket.doc_count, x: bucket.key_as_string };
+            })
+          }
+        ]
+      }]}]};
+
       return search.onResults(onResults);
     });
 
     $scope.$on('$destroy', _.bindKey(search, 'cancelPending'));
-=======
-        $scope.rows = res.hits.hits;
-        $scope.chart = {rows: [{columns: [{
-          label: 'Events over time',
-          xAxisLabel: 'DateTime',
-          yAxisLabel: 'Hits',
-          layers: [
-            {
-              key: 'somekey',
-              values: _.map(res.aggregations.events.buckets, function (bucket) {
-                return { y: bucket.doc_count, x: bucket.key_as_string };
-              })
-            }
-          ]
-        }]}]};
-      });
->>>>>>> f6a2c061
-
 
     $scope.getSort = function () {
       return $scope.state.sort;
