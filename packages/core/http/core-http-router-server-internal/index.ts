--- conflicted
+++ resolved
@@ -7,14 +7,10 @@
  */
 
 export { filterHeaders } from './src/headers';
-<<<<<<< HEAD
-export { Router } from './src/router';
 export { versionHandlerResolvers } from './src/versioned_router';
 export type { CoreVersionedRouter } from './src/versioned_router';
-=======
 export { Router, type RouterOptions } from './src/router';
 export type { HandlerResolutionStrategy } from './src/versioned_router';
->>>>>>> 7ee14bc1
 export { isKibanaRequest, isRealRequest, ensureRawRequest, CoreKibanaRequest } from './src/request';
 export { isSafeMethod } from './src/route';
 export { HapiResponseAdapter } from './src/response_adapter';
