--- conflicted
+++ resolved
@@ -32,41 +32,6 @@
 }) => {
   let translationCache: TranslationCache;
 
-<<<<<<< HEAD
-  router.get(
-    {
-      path: '/translations/{locale}.json',
-      validate: {
-        params: schema.object({
-          locale: schema.string(),
-        }),
-      },
-      options: {
-        access: 'public',
-        authRequired: false,
-      },
-    },
-    (ctx, req, res) => {
-      if (req.params.locale.toLowerCase() !== locale.toLowerCase()) {
-        return res.notFound({
-          body: `Unknown locale: ${req.params.locale}`,
-        });
-      }
-      // TODO: remove cache since we already cache inside i18n
-      if (!translationCache) {
-        const translations = JSON.stringify(i18n.getTranslation());
-        const hash = createHash('sha1').update(translations).digest('hex');
-        translationCache = {
-          translations,
-          hash,
-        };
-      }
-      return res.ok({
-        headers: {
-          'content-type': 'application/json',
-          'cache-control': 'must-revalidate',
-          etag: translationCache.hash,
-=======
   ['/translations/{locale}.json', `/translations/${translationHash}/{locale}.json`].forEach(
     (routePath) => {
       router.get(
@@ -81,7 +46,6 @@
             access: 'public',
             authRequired: false,
           },
->>>>>>> 2bd49f5a
         },
         (ctx, req, res) => {
           if (req.params.locale.toLowerCase() !== locale.toLowerCase()) {
